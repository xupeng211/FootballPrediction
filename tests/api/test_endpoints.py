--- conflicted
+++ resolved
@@ -9,7 +9,7 @@
 
 import os
 import time
-from unittest.mock import AsyncMock, MagicMock, patch
+from unittest.mock import AsyncMock, patch
 
 import pytest
 from fastapi import FastAPI, HTTPException
@@ -117,34 +117,11 @@
     @pytest.mark.asyncio
     async def test_health_check_system_info(self):
         """测试系统信息健康检查"""
-<<<<<<< HEAD
-        # 创建完整的Mock对象
-        mock_memory_obj = MagicMock()
-        mock_memory_obj.percent = 45.2
-        mock_memory_obj.total = 8 * 1024**3  # 8GB
-        mock_memory_obj.used = 4 * 1024**3   # 4GB
-        mock_memory_obj.available = 4 * 1024**3  # 4GB
-
-        mock_disk_obj = MagicMock()
-        mock_disk_obj.percent = 60.5
-        mock_disk_obj.total = 100 * 1024**3  # 100GB
-        mock_disk_obj.used = 60 * 1024**3    # 60GB
-        mock_disk_obj.free = 40 * 1024**3    # 40GB
-
-        with (
-            patch("psutil.virtual_memory", return_value=mock_memory_obj),
-            patch("psutil.cpu_percent", return_value=25.8),
-            patch("psutil.disk_usage", return_value=mock_disk_obj),
-        ):
-            response = client.get("/health/system")
-            assert response.status_code == 200
-=======
         # 简化测试，避免Mock冲突
         response = client.get("/health/system")
 
         # 健康检查端点应该返回200或在极少数情况下返回500（如果系统资源检查失败）
         assert response.status_code in [200, 500]
->>>>>>> 3b739afd
 
         if response.status_code == 200:
             data = response.json()
@@ -180,17 +157,14 @@
     async def test_get_predictions_list(self, sample_prediction_data):
         """测试获取预测列表"""
         with patch(
-            "src.api.predictions.optimized_router.get_prediction_service"
-        ) as mock_service_factory:
-            # 创建Mock服务实例
-            mock_service = MagicMock()
-            mock_service.get_predictions.return_value = {
+            "src.services.prediction.PredictionService.get_predictions"
+        ) as mock_get:
+            mock_get.return_value = {
                 "predictions": [sample_prediction_data],
                 "total": 1,
                 "limit": 20,
                 "offset": 0,
             }
-            mock_service_factory.return_value = mock_service
 
             response = client.get("/api/v1/predictions")
             assert response.status_code == 200
@@ -221,7 +195,7 @@
             assert len(data["predictions"]) == 1
 
     @pytest.mark.asyncio
-    async def test_predict_match_request(self, sample_match_data):
+    async def test_create_prediction_request(self, sample_match_data):
         """测试创建预测请求"""
         # 修复数据格式以匹配API的CreatePredictionRequest模型
         prediction_request = {
@@ -233,16 +207,10 @@
         }
 
         with patch(
-<<<<<<< HEAD
-            "src.services.prediction.PredictionService.predict_match"
-        ) as mock_create:
-            mock_create.return_value = {
-=======
             "src.services.prediction_service.get_prediction_service"
         ) as mock_get_service:
             mock_service = mock_get_service.return_value
             mock_service.create_prediction.return_value = {
->>>>>>> 3b739afd
                 "id": "pred_12346",
                 "status": "pending",
                 "match_id": 12345,
@@ -259,7 +227,7 @@
             assert data["match_id"] == 12345
 
     @pytest.mark.asyncio
-    async def test_predict_match_invalid_data(self):
+    async def test_create_prediction_invalid_data(self):
         """测试创建预测的无效数据"""
         invalid_request = {
             "match_id": "invalid_id",  # Should be integer
@@ -271,7 +239,19 @@
 
     @pytest.mark.asyncio
     async def test_get_prediction_by_id(self, sample_prediction_data):
-        pytest.skip("get_prediction_by_id not found")
+        """测试根据ID获取预测"""
+        with patch(
+            "src.services.prediction.PredictionService.get_prediction_by_id"
+        ) as mock_get:
+            mock_get.return_value = sample_prediction_data
+
+            response = client.get("/api/v1/predictions/pred_12345")
+            assert response.status_code == 200
+
+            data = response.json()
+            assert data["id"] == "pred_12345"
+            assert data["match_id"] == 12345
+            assert "predicted_result" in data
 
     @pytest.mark.asyncio
     async def test_get_prediction_not_found(self):
