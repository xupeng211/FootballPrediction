"""
简化的数据库集成测试
Simplified Database Integration Tests

使用简化的数据模型进行数据库集成测试，避免复杂的关系定义.
"""

from datetime import datetime, timedelta

import pytest
import pytest_asyncio
from sqlalchemy import select
from sqlalchemy.ext.asyncio import AsyncSession, async_sessionmaker, create_async_engine

from .test_models_simple import TestBase, TestMatch, TestPrediction, TestTeam


@pytest.mark.integration
@pytest.mark.db_integration
@pytest.mark.asyncio
class TestSimpleDatabaseOperations:
    """简化的数据库操作集成测试"""

<<<<<<< HEAD
    @pytest_asyncio.fixture(scope="class")
=======
    @pytest.fixture(scope="class")
    @pytest.mark.asyncio
>>>>>>> 3b739afd
    async def test_db_engine(self):
        """创建测试数据库引擎"""
        engine = create_async_engine(
            "sqlite+aiosqlite:///:memory:",
            echo=False,
        )

        # 创建所有表
        async with engine.begin() as conn:
            await conn.run_sync(TestBase.metadata.create_all)

        yield engine
        await engine.dispose()

<<<<<<< HEAD
    @pytest_asyncio.fixture(scope="class")
=======
    @pytest.fixture(scope="class")
    @pytest.mark.asyncio
>>>>>>> 3b739afd
    async def test_db_session(self, test_db_engine):
        """创建测试数据库会话"""
        async_session_maker = async_sessionmaker(
            test_db_engine, class_=AsyncSession, expire_on_commit=False
        )

        async with async_session_maker() as session:
            yield session

    @pytest.mark.asyncio
<<<<<<< HEAD
=======

>>>>>>> 3b739afd
    async def test_team_crud_operations(self, test_db_session: AsyncSession):
        """测试球队CRUD操作"""
        # Create
        team = TestTeam(
            name="Integration Test Team",
            short_name="ITT",
            country="Test Country",
            founded_year=2024,
            venue="Test Stadium",
            website="https://test-team.com",
        )

        test_db_session.add(team)
        await test_db_session.commit()
        await test_db_session.refresh(team)

        assert team.id is not None
        assert team.name == "Integration Test Team"

        # Read
        stmt = select(TestTeam).where(TestTeam.id == team.id)
        result = await test_db_session.execute(stmt)
        fetched_team = result.scalar_one()

        assert fetched_team is not None
        assert fetched_team.name == team.name
        assert fetched_team.short_name == "ITT"

        # Update
        fetched_team.name = "Updated Team Name"
        await test_db_session.commit()
        await test_db_session.refresh(fetched_team)

        assert fetched_team.name == "Updated Team Name"

        # Delete
        await test_db_session.delete(fetched_team)
        await test_db_session.commit()

        result = await test_db_session.execute(stmt)
        assert result.scalar_one_or_none() is None

    @pytest.mark.asyncio
<<<<<<< HEAD
=======

>>>>>>> 3b739afd
    async def test_match_crud_operations(self, test_db_session: AsyncSession):
        """测试比赛CRUD操作"""
        # Create teams first
        home_team = TestTeam(name="Home Team", short_name="HT", country="Country")
        away_team = TestTeam(name="Away Team", short_name="AT", country="Country")

        test_db_session.add_all([home_team, away_team])
        await test_db_session.commit()
        await test_db_session.refresh(home_team)
        await test_db_session.refresh(away_team)

        # Create match
        match = TestMatch(
            home_team_id=home_team.id,
            away_team_id=away_team.id,
            match_date=datetime.utcnow() + timedelta(days=1),
            league="Test League",
            status="scheduled",
        )

        test_db_session.add(match)
        await test_db_session.commit()
        await test_db_session.refresh(match)

        assert match.id is not None
        assert match.home_team_id == home_team.id

        # Update match
        match.home_score = 2
        match.away_score = 1
        match.status = "finished"
        await test_db_session.commit()
        await test_db_session.refresh(match)

        assert match.home_score == 2
        assert match.away_score == 1
        assert match.status == "finished"

    @pytest.mark.asyncio
<<<<<<< HEAD
=======

>>>>>>> 3b739afd
    async def test_prediction_crud_operations(self, test_db_session: AsyncSession):
        """测试预测CRUD操作"""
        # Create match first
        home_team = TestTeam(name="Pred Home", short_name="PH", country="Country")
        away_team = TestTeam(name="Pred Away", short_name="PA", country="Country")

        test_db_session.add_all([home_team, away_team])
        await test_db_session.commit()
        await test_db_session.refresh(home_team)
        await test_db_session.refresh(away_team)

        match = TestMatch(
            home_team_id=home_team.id,
            away_team_id=away_team.id,
            match_date=datetime.utcnow() + timedelta(days=1),
            league="Prediction League",
        )

        test_db_session.add(match)
        await test_db_session.commit()
        await test_db_session.refresh(match)

        # Create prediction
        prediction = TestPrediction(
            match_id=match.id,
            home_win_prob=0.6,
            draw_prob=0.25,
            away_win_prob=0.15,
            predicted_outcome="home",
            confidence=0.75,
            model_version="test_model_v1",
        )

        test_db_session.add(prediction)
        await test_db_session.commit()
        await test_db_session.refresh(prediction)

        assert prediction.id is not None
        assert prediction.match_id == match.id
        assert prediction.predicted_outcome == "home"

        # Query predictions for match
        stmt = select(TestPrediction).where(TestPrediction.match_id == match.id)
        result = await test_db_session.execute(stmt)
        predictions = result.scalars().all()

        assert len(predictions) == 1
        assert predictions[0].predicted_outcome == "home"

    @pytest.mark.asyncio
<<<<<<< HEAD
=======

>>>>>>> 3b739afd
    async def test_transaction_commit(self, test_db_session: AsyncSession):
        """测试事务提交"""
        # 直接提交数据（session已经有事务）
        team1 = TestTeam(name="Transaction Team 1", short_name="TT1", country="Country")
        team2 = TestTeam(name="Transaction Team 2", short_name="TT2", country="Country")

        test_db_session.add_all([team1, team2])
        await test_db_session.commit()

        # 事务应该已提交
        stmt = select(TestTeam).where(TestTeam.short_name.in_(["TT1", "TT2"]))
        result = await test_db_session.execute(stmt)
        teams = result.scalars().all()

        assert len(teams) == 2

    @pytest.mark.asyncio
<<<<<<< HEAD
=======

>>>>>>> 3b739afd
    async def test_transaction_rollback(self, test_db_session: AsyncSession):
        """测试事务回滚"""
        try:
            async with test_db_session.begin():
                team = TestTeam(
                    name="Rollback Team", short_name="RT", country="Country"
                )
                test_db_session.add(team)

                # 故意抛出异常触发回滚
                raise Exception("Test rollback")

        except Exception:
            pass  # 预期的异常

        # 验证数据未被保存
        stmt = select(TestTeam).where(TestTeam.short_name == "RT")
        result = await test_db_session.execute(stmt)
        assert result.scalar_one_or_none() is None

    @pytest.mark.asyncio
<<<<<<< HEAD
=======

>>>>>>> 3b739afd
    async def test_bulk_operations_performance(self, test_db_session: AsyncSession):
        """测试批量操作性能"""
        import time

        # 创建大量球队数据
        teams = []
        for i in range(50):  # 减少数量以提高测试速度
            team = TestTeam(
                name=f"Performance Team {i}",
                short_name=f"PT{i}",
                country="Test Country",
                founded_year=2020 + (i % 10),
            )
            teams.append(team)

        # 测试批量插入性能
        start_time = time.time()

        test_db_session.add_all(teams)
        await test_db_session.commit()

        end_time = time.time()
        insert_time = end_time - start_time

        # 验证插入性能（应该在1秒内完成）
        assert insert_time < 1.0

        # 验证数据插入成功
        stmt = select(TestTeam).where(TestTeam.name.like("Performance Team%"))
        result = await test_db_session.execute(stmt)
        inserted_teams = result.scalars().all()

        assert len(inserted_teams) == 50


if __name__ == "__main__":
    pytest.main([__file__, "-v"])<|MERGE_RESOLUTION|>--- conflicted
+++ resolved
@@ -8,7 +8,6 @@
 from datetime import datetime, timedelta
 
 import pytest
-import pytest_asyncio
 from sqlalchemy import select
 from sqlalchemy.ext.asyncio import AsyncSession, async_sessionmaker, create_async_engine
 
@@ -17,16 +16,11 @@
 
 @pytest.mark.integration
 @pytest.mark.db_integration
-@pytest.mark.asyncio
 class TestSimpleDatabaseOperations:
     """简化的数据库操作集成测试"""
 
-<<<<<<< HEAD
-    @pytest_asyncio.fixture(scope="class")
-=======
     @pytest.fixture(scope="class")
     @pytest.mark.asyncio
->>>>>>> 3b739afd
     async def test_db_engine(self):
         """创建测试数据库引擎"""
         engine = create_async_engine(
@@ -41,12 +35,8 @@
         yield engine
         await engine.dispose()
 
-<<<<<<< HEAD
-    @pytest_asyncio.fixture(scope="class")
-=======
     @pytest.fixture(scope="class")
     @pytest.mark.asyncio
->>>>>>> 3b739afd
     async def test_db_session(self, test_db_engine):
         """创建测试数据库会话"""
         async_session_maker = async_sessionmaker(
@@ -57,10 +47,7 @@
             yield session
 
     @pytest.mark.asyncio
-<<<<<<< HEAD
-=======
-
->>>>>>> 3b739afd
+
     async def test_team_crud_operations(self, test_db_session: AsyncSession):
         """测试球队CRUD操作"""
         # Create
@@ -104,10 +91,7 @@
         assert result.scalar_one_or_none() is None
 
     @pytest.mark.asyncio
-<<<<<<< HEAD
-=======
-
->>>>>>> 3b739afd
+
     async def test_match_crud_operations(self, test_db_session: AsyncSession):
         """测试比赛CRUD操作"""
         # Create teams first
@@ -147,10 +131,7 @@
         assert match.status == "finished"
 
     @pytest.mark.asyncio
-<<<<<<< HEAD
-=======
-
->>>>>>> 3b739afd
+
     async def test_prediction_crud_operations(self, test_db_session: AsyncSession):
         """测试预测CRUD操作"""
         # Create match first
@@ -201,10 +182,7 @@
         assert predictions[0].predicted_outcome == "home"
 
     @pytest.mark.asyncio
-<<<<<<< HEAD
-=======
-
->>>>>>> 3b739afd
+
     async def test_transaction_commit(self, test_db_session: AsyncSession):
         """测试事务提交"""
         # 直接提交数据（session已经有事务）
@@ -222,10 +200,7 @@
         assert len(teams) == 2
 
     @pytest.mark.asyncio
-<<<<<<< HEAD
-=======
-
->>>>>>> 3b739afd
+
     async def test_transaction_rollback(self, test_db_session: AsyncSession):
         """测试事务回滚"""
         try:
@@ -247,10 +222,7 @@
         assert result.scalar_one_or_none() is None
 
     @pytest.mark.asyncio
-<<<<<<< HEAD
-=======
-
->>>>>>> 3b739afd
+
     async def test_bulk_operations_performance(self, test_db_session: AsyncSession):
         """测试批量操作性能"""
         import time
