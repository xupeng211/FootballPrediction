"""
足球数据模型
Football Data Models
"""

from dataclasses import dataclass
from datetime import datetime
from enum import Enum

class MatchStatus(Enum):
    """比赛状态枚举类"""

    SCHEDULED = "scheduled"
    LIVE = "live"
    FINISHED = "finished"
    POSTPONED = "postponed"
    CANCELLED = "cancelled"

@dataclass
class Team:
    """足球队数据模型"""

    id: str
    name: str
    short_name: str = ""
    country: str = ""
    founded: int = 1900

@dataclass
class Player:
    """足球运动员数据模型"""

    id: str
    name: str
    position: str
    age: int = 25
    team_id: str = ""

@dataclass
class Match:
    """足球比赛数据模型"""

    id: str
    home_team: Team
    away_team: Team
    start_time: datetime
    status: MatchStatus = MatchStatus.SCHEDULED
    home_score: int = 0
    away_score: int = 0

@dataclass
class FootballData:
    """足球API被适配者基类"""

<<<<<<< HEAD

def get_match_data(self, match_id: str) -> Match:
    """获取比赛数据"""
    raise NotImplementedError


def get_team_data(self, team_id: str) -> Team:
    """获取球队数据"""
    raise NotImplementedError


=======
def get_match_data(self, match_id: str) -> Match:
    """获取比赛数据"""
    raise NotImplementedError

def get_team_data(self, team_id: str) -> Team:
    """获取球队数据"""
    raise NotImplementedError

>>>>>>> 3b739afd
def get_player_data(self, player_id: str) -> Player:
    """获取球员数据"""
    raise NotImplementedError<|MERGE_RESOLUTION|>--- conflicted
+++ resolved
@@ -52,19 +52,6 @@
 class FootballData:
     """足球API被适配者基类"""
 
-<<<<<<< HEAD
-
-def get_match_data(self, match_id: str) -> Match:
-    """获取比赛数据"""
-    raise NotImplementedError
-
-
-def get_team_data(self, team_id: str) -> Team:
-    """获取球队数据"""
-    raise NotImplementedError
-
-
-=======
 def get_match_data(self, match_id: str) -> Match:
     """获取比赛数据"""
     raise NotImplementedError
@@ -73,7 +60,6 @@
     """获取球队数据"""
     raise NotImplementedError
 
->>>>>>> 3b739afd
 def get_player_data(self, player_id: str) -> Player:
     """获取球员数据"""
     raise NotImplementedError