--- conflicted
+++ resolved
@@ -268,15 +268,8 @@
                 params[param_name] = self.resolve(param_type)
             else:
                 # 尝试自动注册
-<<<<<<< HEAD
-                if hasattr(param_type, "__name__"):
-                    logger.warning(f"自动注册类型: {param_type.__name__}")
-                else:
-                    logger.warning(f"自动注册类型: {param_type}")
-=======
                 type_name = self._get_type_name(param_type)
                 logger.warning(f"自动注册类型: {type_name}")
->>>>>>> 3b739afd
                 self.register_transient(param_type)
                 params[param_name] = self.resolve(param_type)
 
