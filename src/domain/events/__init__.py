"""
领域事件
Domain Events

定义领域事件类,用于记录和传播领域中的重要事件.
Defines domain event classes for recording and propagating important events in the domain.
"""

# 基础类
from .base import Event, EventData, EventHandler

# 事件总线
from .bus import EventBus, get_event_bus, start_event_bus, stop_event_bus
<<<<<<< HEAD

# 尝试导入事件数据类
try:
    from .match_events import (
        MatchCreatedEventData,
        MatchUpdatedEventData,
        PredictionMadeEventData,
    )
except ImportError:
    MatchCreatedEventData = None
    MatchUpdatedEventData = None
    PredictionMadeEventData = None

# 尝试导入事件处理器
try:
    from .handlers import (
        AlertEventHandler,
        AnalyticsEventHandler,
        CacheInvalidationHandler,
        LoggingEventHandler,
        MetricsEventHandler,
        NotificationEventHandler,
        register_default_handlers,
    )
except ImportError:
    AlertEventHandler = None
    AnalyticsEventHandler = None
    CacheInvalidationHandler = None
    LoggingEventHandler = None
    MetricsEventHandler = None
    NotificationEventHandler = None

    def register_default_handlers():
        pass


# 尝试导入比赛事件
try:
    from .match_events import (
        MatchCancelledEvent,
        MatchFinishedEvent,
        MatchPostponedEvent,
        MatchStartedEvent,
    )
except ImportError:
    MatchCancelledEvent = None
    MatchFinishedEvent = None
    MatchPostponedEvent = None
    MatchStartedEvent = None

# 尝试导入预测事件
try:
    from .prediction_events import (
        PredictionCancelledEvent,
        PredictionCreatedEvent,
        PredictionEvaluatedEvent,
        PredictionExpiredEvent,
        PredictionPointsAdjustedEvent,
        PredictionUpdatedEvent,
    )
except ImportError:
    PredictionCancelledEvent = None
    PredictionCreatedEvent = None
    PredictionEvaluatedEvent = None
    PredictionExpiredEvent = None
    PredictionPointsAdjustedEvent = None
    PredictionUpdatedEvent = None

=======

# 事件处理器
from .handlers import (
    AlertEventHandler,
    AnalyticsEventHandler,
    CacheInvalidationHandler,
    LoggingEventHandler,
    MetricsEventHandler,
    NotificationEventHandler,
    register_default_handlers,
)

# 比赛事件
from .match_events import (
    MatchStartedEvent,
    MatchFinishedEvent,
    MatchCancelledEvent,
    MatchPostponedEvent,
)

# 预测事件
from .prediction_events import (
    PredictionCreatedEvent,
    PredictionUpdatedEvent,
    PredictionEvaluatedEvent,
    PredictionCancelledEvent,
    PredictionExpiredEvent,
    PredictionPointsAdjustedEvent,
)

# 事件数据类型
from .types import (
    MatchCreatedEventData,
    MatchUpdatedEventData,
    PredictionMadeEventData,
)

# 公开的API
>>>>>>> 3b739afd
__all__ = [
    # 基础类
    "Event",
    "EventHandler",
    "EventData",
    # 事件总线
    "EventBus",
    "get_event_bus",
    "start_event_bus",
    "stop_event_bus",
    # 事件数据类型
    "MatchCreatedEventData",
    "MatchUpdatedEventData",
    "PredictionMadeEventData",
    # 比赛事件
    "MatchStartedEvent",
    "MatchFinishedEvent",
    "MatchCancelledEvent",
    "MatchPostponedEvent",
    # 预测事件
    "PredictionCreatedEvent",
    "PredictionUpdatedEvent",
    "PredictionEvaluatedEvent",
    "PredictionCancelledEvent",
    "PredictionExpiredEvent",
    "PredictionPointsAdjustedEvent",
    # 事件处理器
    "MetricsEventHandler",
    "LoggingEventHandler",
    "CacheInvalidationHandler",
    "NotificationEventHandler",
    "AnalyticsEventHandler",
    "AlertEventHandler",
    "register_default_handlers",
]<|MERGE_RESOLUTION|>--- conflicted
+++ resolved
@@ -11,76 +11,6 @@
 
 # 事件总线
 from .bus import EventBus, get_event_bus, start_event_bus, stop_event_bus
-<<<<<<< HEAD
-
-# 尝试导入事件数据类
-try:
-    from .match_events import (
-        MatchCreatedEventData,
-        MatchUpdatedEventData,
-        PredictionMadeEventData,
-    )
-except ImportError:
-    MatchCreatedEventData = None
-    MatchUpdatedEventData = None
-    PredictionMadeEventData = None
-
-# 尝试导入事件处理器
-try:
-    from .handlers import (
-        AlertEventHandler,
-        AnalyticsEventHandler,
-        CacheInvalidationHandler,
-        LoggingEventHandler,
-        MetricsEventHandler,
-        NotificationEventHandler,
-        register_default_handlers,
-    )
-except ImportError:
-    AlertEventHandler = None
-    AnalyticsEventHandler = None
-    CacheInvalidationHandler = None
-    LoggingEventHandler = None
-    MetricsEventHandler = None
-    NotificationEventHandler = None
-
-    def register_default_handlers():
-        pass
-
-
-# 尝试导入比赛事件
-try:
-    from .match_events import (
-        MatchCancelledEvent,
-        MatchFinishedEvent,
-        MatchPostponedEvent,
-        MatchStartedEvent,
-    )
-except ImportError:
-    MatchCancelledEvent = None
-    MatchFinishedEvent = None
-    MatchPostponedEvent = None
-    MatchStartedEvent = None
-
-# 尝试导入预测事件
-try:
-    from .prediction_events import (
-        PredictionCancelledEvent,
-        PredictionCreatedEvent,
-        PredictionEvaluatedEvent,
-        PredictionExpiredEvent,
-        PredictionPointsAdjustedEvent,
-        PredictionUpdatedEvent,
-    )
-except ImportError:
-    PredictionCancelledEvent = None
-    PredictionCreatedEvent = None
-    PredictionEvaluatedEvent = None
-    PredictionExpiredEvent = None
-    PredictionPointsAdjustedEvent = None
-    PredictionUpdatedEvent = None
-
-=======
 
 # 事件处理器
 from .handlers import (
@@ -119,7 +49,6 @@
 )
 
 # 公开的API
->>>>>>> 3b739afd
 __all__ = [
     # 基础类
     "Event",
