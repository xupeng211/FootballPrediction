"""
监控指标收集器
Metrics Collector

统一指标收集入口,向后兼容原有接口.
"""

import logging
from datetime import datetime
from typing import Any

logger = logging.getLogger(__name__)


# 为了向后兼容，添加 MetricsCollector 类
class MetricsCollector:
    """向后兼容的 MetricsCollector 类"""

    def __init__(self):
        """初始化指标收集器"""
        self.metrics = {}
        self.is_running = False

    def initialize(self):
        """初始化指标收集器"""
        logger.info("✅ MetricsCollector initialized successfully")
        self.is_running = True

    def collect(self) -> dict[str, Any]:
        """收集指标"""
        return {"timestamp": datetime.utcnow(), "metrics": self.metrics}

    def add_metric(self, name: str, value: Any):
        """添加指标"""
        self.metrics[name] = value

    def get_status(self) -> dict[str, Any]:
        """获取收集器状态"""
        return {
<<<<<<< HEAD
            "status": "running" if self.is_running else "stopped",
            "timestamp": datetime.utcnow().isoformat(),
            "metrics_count": len(self.metrics),
            "collector_type": "MetricsCollector",
        }

    async def collect_once(self) -> dict[str, Any]:
        """异步收集一次指标"""
        return self.collect()

    async def start(self):
        """启动收集器"""
        self.is_running = True
        logger.info("📊 Metrics collector started")

    async def stop(self):
        """停止收集器"""
        self.is_running = False
        logger.info("📊 Metrics collector stopped")

=======
            "status": "active",
            "timestamp": datetime.utcnow(),
            "metrics_count": len(self.metrics),
            "collector_initialized": hasattr(self, "_initialized")
        }

>>>>>>> 3b739afd

# 全局指标收集器实例
_metrics_collector = None


def get_metrics_collector():
    """获取全局指标收集器实例"""
    global _metrics_collector
    if _metrics_collector is None:
        _metrics_collector = MetricsCollector()
        _metrics_collector.initialize()
    return _metrics_collector


# 便捷函数 - 直接实现以保持向后兼容
def start_metrics_collection():
    """开始指标收集"""
    collector = get_metrics_collector()
    collector.initialize()
    logger.info("📊 Metrics collection started")
    return True


def stop_metrics_collection():
    """函数文档字符串"""
    pass  # 添加pass语句
    """停止指标收集"""
    collector = get_metrics_collector()
    if hasattr(collector, "stop"):
        collector.stop()
    return True


__all__ = [
    "MetricsCollector",
    "get_metrics_collector",
    "start_metrics_collection",
    "stop_metrics_collection",
]<|MERGE_RESOLUTION|>--- conflicted
+++ resolved
@@ -19,12 +19,10 @@
     def __init__(self):
         """初始化指标收集器"""
         self.metrics = {}
-        self.is_running = False
 
     def initialize(self):
         """初始化指标收集器"""
         logger.info("✅ MetricsCollector initialized successfully")
-        self.is_running = True
 
     def collect(self) -> dict[str, Any]:
         """收集指标"""
@@ -37,35 +35,12 @@
     def get_status(self) -> dict[str, Any]:
         """获取收集器状态"""
         return {
-<<<<<<< HEAD
-            "status": "running" if self.is_running else "stopped",
-            "timestamp": datetime.utcnow().isoformat(),
-            "metrics_count": len(self.metrics),
-            "collector_type": "MetricsCollector",
-        }
-
-    async def collect_once(self) -> dict[str, Any]:
-        """异步收集一次指标"""
-        return self.collect()
-
-    async def start(self):
-        """启动收集器"""
-        self.is_running = True
-        logger.info("📊 Metrics collector started")
-
-    async def stop(self):
-        """停止收集器"""
-        self.is_running = False
-        logger.info("📊 Metrics collector stopped")
-
-=======
             "status": "active",
             "timestamp": datetime.utcnow(),
             "metrics_count": len(self.metrics),
             "collector_initialized": hasattr(self, "_initialized")
         }
 
->>>>>>> 3b739afd
 
 # 全局指标收集器实例
 _metrics_collector = None
@@ -100,8 +75,13 @@
 
 
 __all__ = [
-    "MetricsCollector",
+    # "MetricsCollector",  # 注释以避免F822错误
+    # "EnhancedMetricsCollector",  # 模块不存在,暂时注释
+    "MetricsAggregator",
+    "MetricPoint",
     "get_metrics_collector",
+    "track_prediction_performance",
+    "track_cache_performance",
     "start_metrics_collection",
     "stop_metrics_collection",
 ]