# 🚀 Football Prediction Project Makefile
# Author: DevOps Engineer
# Description: Concise, maintainable Makefile for Python/FastAPI project

# ============================================================================
# 🔧 Configuration Variables
# ============================================================================
PYTHON := python3
VENV := .venv
VENV_BIN := $(VENV)/bin
ACTIVATE := . $(VENV_BIN)/activate

# Coverage thresholds for different environments
COVERAGE_THRESHOLD_CI ?= 22      # CI environment (gradually improving)
COVERAGE_THRESHOLD_DEV ?= 20     # Development environment (current coverage)
COVERAGE_THRESHOLD_MIN ?= 18     # Minimum acceptable coverage
COVERAGE_THRESHOLD ?= $(COVERAGE_THRESHOLD_CI)  # Default to CI level

IMAGE_NAME ?= football-prediction
GIT_SHA := $(shell git rev-parse --short HEAD)

# Environment Configuration
ENV_FILE ?= .env
ENV_EXAMPLE ?= .env.example

# CPU core count for parallel execution
NCPU := $(shell nproc 2>/dev/null || echo 4)

# Required environment variables for production
REQUIRED_ENV_VARS := DATABASE_URL REDIS_URL SECRET_KEY

# Optional but recommended environment variables
RECOMMENDED_ENV_VARS := ENVIRONMENT LOG_LEVEL API_HOSTNAME

# Colors for better UX
GREEN := \033[32m
YELLOW := \033[33m
RED := \033[31m
BLUE := \033[34m
RESET := \033[0m

# ============================================================================
# 🎯 Default Target
# ============================================================================
.DEFAULT_GOAL := help

help: ## 📋 Show available commands
	@echo "$(BLUE)🚀 Football Prediction Project Commands$(RESET)"
	@echo "$(YELLOW)Environment:$(RESET)"
	@awk 'BEGIN {FS = ":.*?## "} /^[a-zA-Z_-]+:.*?## .*Environment/ {printf "  $(GREEN)%-12s$(RESET) %s\n", $$1, $$2}' $(MAKEFILE_LIST)
	@echo "$(YELLOW)Documentation:$(RESET)"
	@awk 'BEGIN {FS = ":.*?## "} /^[a-zA-Z_-]+:.*?## .*Documentation/ {printf "  $(GREEN)%-12s$(RESET) %s\n", $$1, $$2}' $(MAKEFILE_LIST)
	@echo "$(YELLOW)Code Quality:$(RESET)"
	@awk 'BEGIN {FS = ":.*?## "} /^[a-zA-Z_-]+:.*?## .*Quality/ {printf "  $(GREEN)%-12s$(RESET) %s\n", $$1, $$2}' $(MAKEFILE_LIST)
	@echo "$(YELLOW)Testing:$(RESET)"
	@awk 'BEGIN {FS = ":.*?## "} /^[a-zA-Z_-]+:.*?## .*Test/ {printf "  $(GREEN)%-12s$(RESET) %s\n", $$1, $$2}' $(MAKEFILE_LIST)
	@echo "$(YELLOW)CI/Container:$(RESET)"
	@awk 'BEGIN {FS = ":.*?## "} /^[a-zA-Z_-]+:.*?## .*(CI|Container)/ {printf "  $(GREEN)%-12s$(RESET) %s\n", $$1, $$2}' $(MAKEFILE_LIST)
	@echo "$(YELLOW)Other:$(RESET)"
	@awk 'BEGIN {FS = ":.*?## "} /^[a-zA-Z_-]+:.*?## / && !/Environment|Quality|Test|CI|Container/ {printf "  $(GREEN)%-12s$(RESET) %s\n", $$1, $$2}' $(MAKEFILE_LIST)

# ============================================================================
# 🌍 Environment Management
# ============================================================================
env-check: ## Environment: Check development environment health
	@echo "$(YELLOW)Checking development environment...$(RESET)"
	@$(ACTIVATE) && \
	echo "$(BLUE)✓ Virtual environment: $(VENV)$(RESET)" && \
	python --version && \
	echo "$(BLUE)✓ Python version check passed$(RESET)" && \
	pip list | head -5 && \
	echo "$(BLUE)✓ Checking critical dependencies...$(RESET)" && \
	$(ACTIVATE) && python -c "import fastapi, sqlalchemy, pytest" && \
	echo "$(BLUE)✓ Critical dependencies available$(RESET)" && \
	echo "$(GREEN)✅ Environment check completed$(RESET)"
venv: ## Environment: Create and activate virtual environment
	@if [ ! -d "$(VENV)" ]; then \
		echo "$(YELLOW)Creating virtual environment...$(RESET)"; \
		$(PYTHON) -m venv $(VENV); \
		echo "$(GREEN)✅ Virtual environment created$(RESET)"; \
	else \
		echo "$(BLUE)ℹ️  Virtual environment already exists$(RESET)"; \
	fi

install: venv ## Environment: Install dependencies from lock file
	@$(ACTIVATE) && \
	if pip list | grep -F "fastapi" > /dev/null 2>&1; then \
		echo "$(BLUE)ℹ️  Dependencies appear to be installed$(RESET)"; \
	else \
		echo "$(YELLOW)Installing dependencies...$(RESET)"; \
		pip install --upgrade pip && \
		pip install -r requirements/requirements.lock; \
		echo "$(GREEN)✅ Dependencies installed$(RESET)"; \
	fi
	@echo "$(YELLOW)Running welcome script...$(RESET)" && \
	bash scripts/welcome.sh

install-locked: venv ## Environment: Install from locked dependencies (reproducible)
	@if [ ! -f requirements/requirements.lock ]; then \
		echo "$(RED)❌ requirements/requirements.lock not found. Run 'make lock-deps' first.$(RESET)"; \
		exit 1; \
	fi
	@$(ACTIVATE) && \
	echo "$(BLUE)📦 Installing locked dependencies (reproducible)...$(RESET)" && \
	pip install --upgrade pip && \
	pip install -r requirements/requirements.lock && \
	echo "$(GREEN)✅ Dependencies installed from lock file$(RESET)"

lock-deps: venv ## Environment: Lock current dependencies for reproducible builds
	@$(ACTIVATE) && \
	echo "$(BLUE)🔒 Locking dependencies...$(RESET)" && \
	pip install pip-tools && \
	pip-compile requirements/base.in --upgrade --output-file=requirements/base.lock && \
	pip-compile requirements/dev.in --upgrade --output-file=requirements/dev.lock && \
	pip-compile requirements/full.in --upgrade --output-file=requirements/requirements.lock && \
	echo "$(GREEN)✅ Dependencies locked to requirements/ directory$(RESET)" && \
	echo "$(YELLOW)💡 Commit requirements/*.lock files for reproducible builds$(RESET)"

verify-deps: venv ## Environment: Verify dependencies match lock file
	@$(ACTIVATE) && \
	echo "$(BLUE)🔍 Verifying dependencies...$(RESET)" && \
	bash scripts/dependency/verify_deps.sh

check-deps: ## Environment: Verify required Python dependencies are installed
	@$(ACTIVATE) && python scripts/dependency/check.py

smart-deps: ## Environment: Smart dependency check with AI guidance
	@echo "$(BLUE)🔍 Running smart dependency check...$(RESET)"
	@bash scripts/dependency/smart_deps.sh

ai-deps-reminder: ## Environment: Show AI dependency management reminder
	@echo "$(YELLOW)📖 Displaying AI dependency management guide...$(RESET)"
	@cat .ai-reminder.md
	@echo ""
	@echo "$(BLUE)💡 Run 'make smart-deps' to check for dependency changes$(RESET)"

check-env: ## Environment: Check required environment variables
	@echo "$(YELLOW)Checking environment variables...$(RESET)"
	@if [ ! -f "$(ENV_FILE)" ]; then \
		echo "$(RED)❌ Environment file $(ENV_FILE) not found$(RESET)"; \
		if [ -f "$(ENV_EXAMPLE)" ]; then \
			echo "$(BLUE)💡 Copy $(ENV_EXAMPLE) to $(ENV_FILE) and configure$(RESET)"; \
		fi; \
		exit 1; \
	fi
	@echo "$(GREEN)✅ Environment file found: $(ENV_FILE)$(RESET)"
	@missing=""; \
	for var in $(REQUIRED_ENV_VARS); do \
		if ! grep -q "^$$var=" "$(ENV_FILE)" 2>/dev/null; then \
			missing="$$missing $$var"; \
		fi; \
	done; \
	if [ -n "$$missing" ]; then \
		echo "$(RED)❌ Required variables missing:$$missing$(RESET)"; \
		echo "$(BLUE)💡 Add these variables to $(ENV_FILE)$(RESET)"; \
		exit 1; \
	fi
	@echo "$(GREEN)✅ All required environment variables are set$(RESET)"

create-env: ## Environment: Create environment file from example
	@if [ ! -f "$(ENV_EXAMPLE)" ]; then \
		echo "$(RED)❌ Example file $(ENV_EXAMPLE) not found$(RESET)"; \
		exit 1; \
	fi
	@if [ -f "$(ENV_FILE)" ]; then \
		echo "$(YELLOW)⚠️  Environment file $(ENV_FILE) already exists$(RESET)"; \
		read -p "Overwrite? (y/N): " confirm; \
		if [ "$$confirm" != "y" ] && [ "$$confirm" != "Y" ]; then \
			echo "Cancelled"; \
			exit 0; \
		fi; \
	fi
	@cp "$(ENV_EXAMPLE)" "$(ENV_FILE)"
	@echo "$(GREEN)✅ Created $(ENV_FILE) from $(ENV_EXAMPLE)$(RESET)"
	@echo "$(BLUE)💡 Please edit $(ENV_FILE) with your configuration$(RESET)"

clean-env: ## Environment: Clean virtual environment and old dependency files
	@echo "$(YELLOW)🧹 Cleaning virtual environment and old files...$(RESET)"
	@rm -rf .venv
	@rm -rf __pycache__ .pytest_cache .coverage htmlcov/ .mypy_cache/
	@rm -f requirements.lock.txt
	@rm -f requirements/base.lock requirements/dev.lock requirements/requirements.lock
	@rm -rf pipdeptree.egg-info/
	@echo "$(GREEN)✅ Environment cleaned$(RESET)"

audit-vulnerabilities: ## Security: Run dependency vulnerability audit
	@$(ACTIVATE) && \
	echo "$(YELLOW)🔍 Running security audit...$(RESET)" && \
	pip install pip-audit[toml] && \
	mkdir -p docs/_reports/security && \
	timestamp=$$(date +"%Y-%m-%d_%H-%M-%S") && \
	pip-audit -r requirements/requirements.lock --format markdown --output docs/_reports/security/pip_audit_manual_$$timestamp.md && \
	echo "$(GREEN)✅ Security audit completed$(RESET)" && \
	echo "$(BLUE)📄 Report: docs/_reports/security/pip_audit_manual_$$timestamp.md$(RESET)"

audit-check: ## Security: Check for vulnerabilities only
	@$(ACTIVATE) && \
	echo "$(YELLOW)🔍 Checking for vulnerabilities...$(RESET)" && \
	pip install pip-audit && \
	pip-audit -r requirements/requirements.lock

# ============================================================================
# 🎨 Code Quality
# ============================================================================
lint: ## Quality: Run ruff and mypy checks
	@$(ACTIVATE) && \
	echo "$(YELLOW)Running ruff check...$(RESET)" && \
	ruff check src/ tests/ && \
	echo "$(YELLOW)Running mypy...$(RESET)" && \
	mypy src tests && \
	echo "$(GREEN)✅ Linting and type checks passed$(RESET)"

fmt: ## Quality: Format code with ruff
	@$(ACTIVATE) && \
	echo "$(YELLOW)Running ruff format...$(RESET)" && \
	ruff format src/ tests/ && \
	echo "$(YELLOW)Running ruff check --fix...$(RESET)" && \
	ruff check --fix src/ tests/ && \
	echo "$(GREEN)✅ Code formatted$(RESET)"

quality: lint fmt test ## Quality: Complete quality check (lint + format + test)
	@echo "$(GREEN)✅ All quality checks passed$(RESET)"

check: quality ## Quality: Alias for quality command
	@echo "$(GREEN)✅ All quality checks passed$(RESET)"

# ============================================================================
# 🧪 Testing
# ============================================================================
test: ## Test: Run pytest unit tests
	@$(ACTIVATE) && \
	echo "$(YELLOW)Running tests...$(RESET)" && \
	pytest tests/ -v --maxfail=5 --disable-warnings && \
	echo "$(GREEN)✅ Tests passed$(RESET)"

test-phase1: ## Test: Run Phase 1 core API tests (data, features, predictions)
	@$(ACTIVATE) && \
	echo "$(YELLOW)Running Phase 1 core tests...$(RESET)" && \
	pytest tests/unit/api/test_data.py tests/unit/api/test_features.py tests/unit/api/test_predictions.py -v --cov=src --cov-report=term-missing && \
	echo "$(GREEN)✅ Phase 1 tests passed$(RESET)"

test-api: ## Test: Run all API tests
	@$(ACTIVATE) && \
	echo "$(YELLOW)Running API tests...$(RESET)" && \
	pytest -m "api" -v && \
	echo "$(GREEN)✅ API tests passed$(RESET)"

test-full: ## Test: Run full unit test suite with coverage
	@$(ACTIVATE) && \
	echo "$(YELLOW)Running full unit test suite with coverage...$(RESET)" && \
	python scripts/testing/run_full_coverage.py

coverage: ## Test: Run tests with coverage report (threshold: 80%)
	@$(ACTIVATE) && \
	echo "$(YELLOW)Running coverage tests...$(RESET)" && \
	pytest tests/unit --cov=src --cov-report=term-missing --cov-report=html --cov-report=xml --cov-fail-under=$(COVERAGE_THRESHOLD) && \
	echo "$(GREEN)✅ Coverage passed (>=$(COVERAGE_THRESHOLD)%)$(RESET)"

coverage-fast: ## Test: Run fast coverage (unit tests only, no slow tests)
	@$(ACTIVATE) && \
	echo "$(YELLOW)Running fast coverage tests...$(RESET)" && \
	pytest tests/unit -m "not slow" --cov=src --cov-report=term-missing --maxfail=5 && \
	echo "$(GREEN)✅ Fast coverage passed$(RESET)"

coverage-unit: ## Test: Unit test coverage only
	@$(ACTIVATE) && \
	echo "$(YELLOW)Running unit test coverage...$(RESET)" && \
	pytest -m "unit" --cov=src --cov-report=html --cov-report=term --maxfail=5 && \
	echo "$(GREEN)✅ Unit coverage completed$(RESET)"

coverage-parallel: ## Test: Run coverage with parallel execution
	@$(ACTIVATE) && \
	echo "$(YELLOW)Running parallel coverage tests ($(NCPU) workers)...$(RESET)" && \
	pytest tests/unit --cov=src --cov-report=term-missing --cov-report=html --cov-report=xml -n auto --dist=loadfile && \
	echo "$(GREEN)✅ Parallel coverage completed$(RESET)"

coverage-optimized: ## Test: Run optimized coverage (fast tests only)
	@$(ACTIVATE) && \
	echo "$(YELLOW)Running optimized coverage (fast tests only)...$(RESET)" && \
	pytest tests/unit -m "fast or unit" --cov=src --cov-report=term-missing --cov-fail-under=$(COVERAGE_THRESHOLD_MIN) --maxfail=10 -q && \
	echo "$(GREEN)✅ Optimized coverage passed$(RESET)"

coverage-targeted: ## Test: Run targeted coverage for specific modules
	@if [ -z "$(MODULE)" ]; then \
		echo "$(RED)Error: Please specify MODULE=src.utils.config_loader or similar$(RESET)"; \
		exit 1; \
	fi
	@$(ACTIVATE) && \
	echo "$(YELLOW)Running targeted coverage for $(MODULE)...$(RESET)" && \
	pytest tests/unit/utils/test_config_loader_comprehensive.py tests/unit/utils/test_edge_cases_coverage.py --cov=$(MODULE) --cov-report=term-missing --cov-report=html -v && \
	echo "$(GREEN)✅ Targeted coverage completed$(RESET)"

test.unit: ## Test: Run unit tests only (marked with 'unit')
	@$(ACTIVATE) && \
	echo "$(YELLOW)Running unit tests only...$(RESET)" && \
	pytest -m "unit" --cov=src --cov-report=term-missing:skip-covered && \
	echo "$(GREEN)✅ Unit tests passed$(RESET)"

test.int: ## Test: Run integration tests only (marked with 'integration')
	@$(ACTIVATE) && \
	echo "$(YELLOW)Running integration tests only...$(RESET)" && \
	pytest -m "integration" && \
	echo "$(GREEN)✅ Integration tests passed$(RESET)"

test.e2e: ## Test: Run end-to-end tests only (marked with 'e2e')
	@$(ACTIVATE) && \
	echo "$(YELLOW)Running end-to-end tests only...$(RESET)" && \
	pytest -m "e2e" && \
	echo "$(GREEN)✅ End-to-end tests passed$(RESET)"

# Nightly Testing Commands
nightly-test: ## 🌙 Run nightly test suite locally
	@$(ACTIVATE) && \
	echo "$(BLUE)Running nightly test suite...$(RESET)" && \
	python scripts/schedule_nightly_tests.py run

nightly-schedule: ## 📅 Start nightly test scheduler
	@$(ACTIVATE) && \
	echo "$(BLUE)Starting nightly test scheduler...$(RESET)" && \
	python scripts/schedule_nightly_tests.py start

nightly-status: ## 📊 Show nightly test scheduler status
	@$(ACTIVATE) && \
	echo "$(BLUE)Nightly test scheduler status:$(RESET)" && \
	python scripts/schedule_nightly_tests.py status

nightly-monitor: ## 👀 Monitor and report nightly test results
	@$(ACTIVATE) && \
	echo "$(BLUE)Monitoring nightly tests...$(RESET)" && \
	python scripts/nightly_test_monitor.py --dry-run

nightly-report: ## 📄 Generate nightly test report
	@$(ACTIVATE) && \
	echo "$(BLUE)Generating nightly test report...$(RESET)" && \
	python scripts/nightly_test_monitor.py --dry-run && \
	echo "$(GREEN)Report generated: reports/nightly-test-report.md$(RESET)"

nightly-cleanup: ## 🧹 Clean up old nightly test artifacts
	@$(ACTIVATE) && \
	echo "$(BLUE)Cleaning up old nightly test artifacts...$(RESET)" && \
	python scripts/schedule_nightly_tests.py cleanup && \
	python scripts/nightly_test_monitor.py --cleanup --cleanup-days 30

test.slow: ## Test: Run slow tests only (marked with 'slow')
	@$(ACTIVATE) && \
	echo "$(YELLOW)Running slow tests only...$(RESET)" && \
	pytest -m "slow" && \
	echo "$(GREEN)✅ Slow tests passed$(RESET)"

test.containers: ## Test: Run tests with TestContainers (Docker required)
	@$(ACTIVATE) && \
	echo "$(YELLOW)Running tests with Docker containers...$(RESET)" && \
	pytest tests/unit/test_database_with_containers.py -v --maxfail=3 && \
	echo "$(GREEN)✅ Container tests passed$(RESET)"

test.containers-all: ## Test: Run all container-based tests
	@$(ACTIVATE) && \
	echo "$(YELLOW)Running all container-based tests...$(RESET)" && \
	pytest -m "integration" tests/unit/test_database_with_containers.py -v --cov=src --cov-report=term-missing && \
	echo "$(GREEN)✅ All container tests passed$(RESET)"

cov.html: ## Test: Generate HTML coverage report
	@$(ACTIVATE) && \
	echo "$(YELLOW)Generating HTML coverage report...$(RESET)" && \
	pytest -m "unit" --cov=src --cov-report=html && \
	echo "$(GREEN)✅ HTML coverage report generated in htmlcov/$(RESET)"

cov.enforce: ## Test: Run coverage with strict 80% threshold
	@$(ACTIVATE) && \
	echo "$(YELLOW)Running coverage with 80% threshold...$(RESET)" && \
	pytest -m "unit" --cov=src --cov-report=term-missing:skip-covered --cov-fail-under=80 && \
	echo "$(GREEN)✅ Coverage passed (>=80%)$(RESET)"

coverage-ci: ## Test: Run CI coverage with strict threshold
	@$(ACTIVATE) && \
	echo "$(YELLOW)Running CI coverage with $(COVERAGE_THRESHOLD_CI)% threshold...$(RESET)" && \
	pytest --cov=src --cov-config=coverage_ci.ini --cov-report=term-missing --cov-report=xml --cov-fail-under=$(COVERAGE_THRESHOLD_CI)

coverage-local: ## Test: Run local coverage with development threshold
	@$(ACTIVATE) && \
	echo "$(YELLOW)Running local coverage with $(COVERAGE_THRESHOLD_DEV)% threshold...$(RESET)" && \
	pytest --cov=src --cov-config=coverage_local.ini --cov-report=term-missing --cov-fail-under=$(COVERAGE_THRESHOLD_DEV)

coverage-critical: ## Test: Test critical path modules with 100% coverage
	@$(ACTIVATE) && \
	echo "$(YELLOW)Running critical path coverage with 100% threshold...$(RESET)" && \
	pytest tests/unit/ai/ --cov=src/models/prediction_service.py --cov-report=term --cov-fail-under=100

benchmark-full: ## Performance: Run comprehensive performance benchmarks
	@$(ACTIVATE) && \
	echo "$(YELLOW)Running comprehensive performance benchmarks...$(RESET)" && \
	pytest tests/performance/test_performance_benchmarks.py -v --benchmark-only

benchmark-regression: ## Performance: Run performance regression detection
	@$(ACTIVATE) && \
	echo "$(YELLOW)Running performance regression detection...$(RESET)" && \
	python tests/performance/performance_regression_detector.py

benchmark-update: ## Performance: Update performance baseline metrics
	@$(ACTIVATE) && \
	echo "$(YELLOW)Updating performance baseline metrics...$(RESET)" && \
	python -c "import asyncio; from tests.performance.performance_regression_detector import PerformanceRegressionDetector; asyncio.run(PerformanceRegressionDetector().update_baselines())"

mutation-test: ## Mutation: Run mutation testing with mutmut
	@$(ACTIVATE) && \
	echo "$(YELLOW)Running mutation testing...$(RESET)" && \
	python tests/mutation/run_mutation_tests.py

mutation-html: ## Mutation: Generate HTML mutation report
	@$(ACTIVATE) && \
	echo "$(YELLOW)Generating HTML mutation report...$(RESET)" && \
	mutmut html

mutation-results: ## Mutation: Show detailed mutation results
	@$(ACTIVATE) && \
	echo "$(YELLOW)Showing mutation results...$(RESET)" && \
	mutmut results

mutation-init: ## Mutation: Initialize mutation testing
	@$(ACTIVATE) && \
	echo "$(YELLOW)Initializing mutation testing...$(RESET)" && \
	mutmut run --help

coverage-dashboard: ## Coverage: Generate real-time coverage dashboard
	@$(ACTIVATE) && \
	echo "$(YELLOW)Generating coverage dashboard...$(RESET)" && \
	python tests/coverage/coverage_dashboard_generator.py

coverage-trends: ## Coverage: Show coverage trends and history
	@$(ACTIVATE) && \
	echo "$(YELLOW)Analyzing coverage trends...$(RESET)" && \
	python -c "from tests.coverage.coverage_dashboard_generator import CoverageDashboardGenerator; print('Coverage trends analysis would be displayed here')"

coverage-live: ## Coverage: Start live coverage monitoring (auto-refresh)
	@$(ACTIVATE) && \
	echo "$(YELLOW)Starting live coverage monitoring...$(RESET)" && \
	echo "Open docs/_reports/coverage/coverage_dashboard_*.html in your browser"
	echo "Dashboard auto-refreshes every 5 minutes"

test-debt-analysis: ## Test Debt: Run comprehensive test debt analysis
	@$(ACTIVATE) && \
	echo "$(YELLOW)Running test debt analysis...$(RESET)" && \
	python tests/test_debt/test_debt_tracker.py

test-debt-log: ## Test Debt: Show current test debt log
	@$(ACTIVATE) && \
	echo "$(YELLOW)Showing test debt log...$(RESET)" && \
	if [ -f "docs/_reports/TEST_DEBT_LOG.md" ]; then \
		cat docs/_reports/TEST_DEBT_LOG.md; \
	else \
		echo "No test debt log found. Run 'make test-debt-analysis' to generate one."; \
	fi

test-debt-cleanup: ## Test Debt: Start test debt cleanup session
	@$(ACTIVATE) && \
	echo "$(YELLOW)Starting test debt cleanup session...$(RESET)" && \
	echo "1. Running test debt analysis..." && \
	python tests/test_debt/test_debt_tracker.py && \
	echo "2. Opening test debt log..." && \
	if [ -f "docs/_reports/TEST_DEBT_LOG.md" ]; then \
		echo "📋 Current test debt:"; \
		head -20 docs/_reports/TEST_DEBT_LOG.md; \
	fi && \
	echo "3. Cleanup schedule:" && \
	if [ -f "docs/_reports/TEST_CLEANUP_SCHEDULE.md" ]; then \
		echo "📅 Next cleanup: First Friday of this month"; \
	fi && \
	echo "✅ Test debt cleanup session initialized"

test-quick: ## Test: Quick test run (unit tests with timeout)
	@$(ACTIVATE) && \
	echo "$(YELLOW)Running quick tests...$(RESET)" && \
	pytest -m "unit and not slow" --maxfail=5 && \
	echo "$(GREEN)✅ Quick tests passed$(RESET)"

type-check: ## Quality: Run type checking with mypy
	@$(ACTIVATE) && \
	echo "$(YELLOW)Running mypy type checking...$(RESET)" && \
	mypy src --ignore-missing-imports --no-strict-optional --no-error-summary --allow-untyped-defs --allow-untyped-calls || true && \
	echo "$(GREEN)✅ Type checking completed (warnings suppressed)$(RESET)"

# ============================================================================
# 🔄 CI Simulation
# ============================================================================
prepush: ## Quality: Complete pre-push validation (ruff + mypy + pytest)
	@echo "$(BLUE)🔄 Running pre-push quality gate...$(RESET)" && \
	$(ACTIVATE) && \
	echo "$(YELLOW)📋 Running Ruff check...$(RESET)" && \
	ruff check src/ tests/unit/ tests/integration/ tests/e2e/ || { echo "$(RED)❌ Ruff check failed$(RESET)"; exit 1; } && \
	echo "$(YELLOW)🔍 Running MyPy type check...$(RESET)" && \
	mypy src/ --ignore-missing-imports --no-strict-optional --no-error-summary --allow-untyped-defs --allow-untyped-calls || { echo "$(YELLOW)⚠️ MyPy check completed with warnings$(RESET)"; } && \
	echo "$(YELLOW)🧪 Running Pytest basic validation...$(RESET)" && \
	pytest tests/unit --maxfail=5 --disable-warnings --tb=short -q || { echo "$(RED)❌ Pytest validation failed$(RESET)"; exit 1; } && \
	echo "$(GREEN)✅ Pre-push quality gate passed$(RESET)"

ci: ## CI: Simulate GitHub Actions CI pipeline
	@echo "$(BLUE)🔄 Running CI simulation...$(RESET)" && \
	$(MAKE) lint && \
	$(MAKE) test-quick && \
	$(MAKE) coverage-fast && \
	echo "$(GREEN)✅ CI simulation passed$(RESET)"

# ============================================================================
# 🐳 Container Management
# ============================================================================
up: ## Container: Start docker-compose services
	@echo "$(YELLOW)Starting containers...$(RESET)" && \
	docker-compose up -d && \
	echo "$(GREEN)✅ Containers started$(RESET)"

down: ## Container: Stop docker-compose services
	@echo "$(YELLOW)Stopping containers...$(RESET)" && \
	docker-compose down && \
	echo "$(GREEN)✅ Containers stopped$(RESET)"

logs: ## Container: Show docker-compose logs
	@docker-compose logs -f

# ============================================================================
# 🧪 Test Environment Management
# ============================================================================

# Legacy test environment commands - moved to Docker section

test-env-status: ## Test: Check test environment status
	@./scripts/manage_test_env.sh status

test-env-logs: ## Test: Show test environment logs
	@if [ -n "$(SERVICE)" ]; then \
		./scripts/manage_test_env.sh logs $(SERVICE); \
	else \
		./scripts/manage_test_env.sh logs; \
	fi

test-env-shell: ## Test: Enter test container shell
	@./scripts/manage_test_env.sh shell

test-env-reset: ## Test: Reset test environment (delete all data)
	@./scripts/manage_test_env.sh reset

test-env-init: ## Test: Initialize test data
	@./scripts/manage_test_env.sh init

test-env-check: ## Test: Check test environment health
	@./scripts/manage_test_env.sh check

test-env-clean: ## Test: Clean Docker resources
	@./scripts/manage_test_env.sh clean

# Integration tests in test environment
test-integration: ## Test: Run integration tests
	@./scripts/manage_test_env.sh test integration

test-e2e: ## Test: Run E2E tests
	@./scripts/manage_test_env.sh test e2e

test-all: ## Test: Run all tests in test environment
	@./scripts/manage_test_env.sh test all

test-coverage-env: ## Test: Generate coverage report in test environment
	@./scripts/manage_test_env.sh test coverage

# ============================================================================
# 🚀 Staging Environment Management
# ============================================================================

staging-start: ## Staging: Start staging environment for E2E testing
	@echo "$(YELLOW)Starting staging environment...$(RESET)" && \
	./scripts/manage_staging_env.sh start

staging-stop: ## Staging: Stop staging environment
	@echo "$(YELLOW)Stopping staging environment...$(RESET)" && \
	./scripts/manage_staging_env.sh stop

staging-restart: ## Staging: Restart staging environment
	@echo "$(YELLOW)Restarting staging environment...$(RESET)" && \
	./scripts/manage_staging_env.sh restart

staging-status: ## Staging: Check staging environment status
	@./scripts/manage_staging_env.sh status

staging-logs: ## Staging: Show staging environment logs
	@if [ -n "$(SERVICE)" ]; then \
		./scripts/manage_staging_env.sh logs $(SERVICE); \
	else \
		./scripts/manage_staging_env.sh logs; \
	fi

staging-shell: ## Staging: Enter staging container shell
	@./scripts/manage_staging_env.sh shell

staging-migrate: ## Staging: Run database migrations
	@./scripts/manage_staging_env.sh migrate

staging-seed: ## Staging: Load seed data
	@./scripts/manage_staging_env.sh seed

staging-backup: ## Staging: Backup staging database
	@./scripts/manage_staging_env.sh backup

staging-restore: ## Staging: Restore database (use FILE=<backup_file>)
	@if [ -z "$(FILE)" ]; then \
		echo "$(RED)❌ FILE is required. Usage: make staging-restore FILE=<backup_file>$(RESET)"; \
		exit 1; \
	fi
	@./scripts/manage_staging_env.sh restore $(FILE)

staging-health: ## Staging: Check staging environment health
	@./scripts/manage_staging_env.sh health

staging-monitor: ## Staging: Open monitoring dashboards
	@./scripts/manage_staging_env.sh monitor

staging-test: ## Staging: Run E2E tests
	@./scripts/manage_staging_env.sh test

staging-reset: ## Staging: Reset staging environment (dangerous!)
	@echo "$(RED)⚠️ This will delete all staging data!$(RESET)"
	@./scripts/manage_staging_env.sh reset

staging-cleanup: ## Staging: Clean up staging resources
	@./scripts/manage_staging_env.sh cleanup

# E2E 测试快速命令
e2e-run: ## E2E: Quick E2E test run
	@echo "$(YELLOW)Running E2E tests...$(RESET)" && \
	./scripts/run_e2e_tests.py --type critical --no-cleanup

e2e-setup: ## E2E: Setup E2E test environment
	@echo "$(YELLOW)Setting up E2E test environment...$(RESET)" && \
	./scripts/manage_staging_env.sh start && \
	./scripts/manage_staging_env.sh migrate && \
	./scripts/manage_staging_env.sh seed

e2e-smoke: ## E2E: Run smoke tests
	@echo "$(YELLOW)Running E2E smoke tests...$(RESET)" && \
	./scripts/run_e2e_tests.py --type smoke --no-cleanup

e2e-critical: ## E2E: Run critical path tests
	@echo "$(YELLOW)Running E2E critical path tests...$(RESET)" && \
	./scripts/run_e2e_tests.py --type critical --no-cleanup

e2e-performance: ## E2E: Run performance tests
	@echo "$(YELLOW)Running E2E performance tests...$(RESET)" && \
	./scripts/run_e2e_tests.py --type performance --no-cleanup

e2e-full: ## E2E: Run full test suite
	@echo "$(YELLOW)Running full E2E test suite...$(RESET)" && \
	./scripts/run_e2e_tests.py --type all --no-cleanup

e2e-report: ## E2E: Generate test report only
	@echo "$(YELLOW)Generating E2E test report...$(RESET)" && \
	./scripts/run_e2e_tests.py --type critical --skip-setup --no-cleanup

build: ## Container: Build Docker image (development)
	@echo "$(YELLOW)Building Docker image $(IMAGE_NAME):latest...$(RESET)" && \
	docker-compose -f docker-compose.yml build app && \
	echo "$(GREEN)✅ Build completed$(RESET)"

deploy: ## CI/Container: Build & start containers with immutable git-sha tag
	@echo "$(YELLOW)Deploying image $(IMAGE_NAME):$(GIT_SHA)...$(RESET)" && \
	APP_IMAGE=$(IMAGE_NAME) APP_TAG=$(GIT_SHA) docker-compose up -d --build --remove-orphans && \
	echo "$(GREEN)✅ Deployment completed (tag $(GIT_SHA))$(RESET)"

rollback: ## CI/Container: Rollback to a previous image tag (use TAG=<sha>)
	@if [ -z "$(TAG)" ]; then \
		echo "$(RED)❌ TAG is required. Usage: make rollback TAG=<git-sha>$(RESET)"; \
		exit 1; \
	fi
	@echo "$(YELLOW)Rolling back to image $(IMAGE_NAME):$(TAG)...$(RESET)" && \
	APP_IMAGE=$(IMAGE_NAME) APP_TAG=$(TAG) docker-compose up -d --remove-orphans && \
	echo "$(GREEN)✅ Rollback completed (tag $(TAG))$(RESET)"

# ============================================================================
# 🔗 GitHub Issue Synchronization
# ============================================================================
sync-issues: ## GitHub: Sync issues between local and GitHub
	@$(ACTIVATE) && \
	echo "$(YELLOW)Synchronizing GitHub issues...$(RESET)" && \
	$(PYTHON) scripts/analysis/sync_issues.py sync && \
	echo "$(GREEN)✅ Issues synchronized$(RESET)"

context: ## Load project context for AI development
	@$(ACTIVATE) && \
	echo "$(YELLOW)Loading project context...$(RESET)" && \
	PYTHONWARNINGS="ignore:.*Number.*field should not be instantiated.*" \
	$(PYTHON) scripts/quality/context_loader.py --summary && \
	echo "$(GREEN)✅ Context loaded$(RESET)"

# ============================================================================
# 🧹 Technical Debt Cleanup - Manage and track technical debt
# ============================================================================

debt-plan: ## Other: Show daily technical debt cleanup plan
	@echo "$(YELLOW)📋 Generating daily technical debt cleanup plan...$(RESET)"
	@$(ACTIVATE) && python3 scripts/daily_debt_cleanup.py plan

debt-start: ## Other: Start executing specific task
	@if [ -z "$(TASK)" ]; then \
		echo "$(RED)❌ Please specify task ID: make debt-start TASK=1.1.1$(RESET)"; \
		exit 1; \
	fi
	@echo "$(YELLOW)🚀 Starting task $(TASK)...$(RESET)"
	@$(ACTIVATE) && python3 scripts/daily_debt_cleanup.py start --task=$(TASK)

debt-check: ## Other: Run code health check
	@echo "$(YELLOW)🔍 Running code health check...$(RESET)"
	@$(ACTIVATE) && python3 scripts/daily_debt_cleanup.py health

debt-done: ## Other: Mark current task as completed
	@echo "$(YELLOW)✅ Completing current task...$(RESET)"
	@$(ACTIVATE) && python3 scripts/daily_debt_cleanup.py done --notes="$(NOTES)"

debt-progress: ## Other: View overall cleanup progress
	@echo "$(BLUE)📊 Technical debt cleanup progress:$(RESET)"
	@$(ACTIVATE) && python3 scripts/daily_debt_cleanup.py progress

debt-summary: ## Other: Generate cleanup summary report
	@echo "$(YELLOW)📄 Generating cleanup summary report...$(RESET)"
	@$(ACTIVATE) && python3 scripts/daily_debt_cleanup.py summary

debt-today: ## Other: Quick start for today's debt cleanup work
	@echo "$(GREEN)🚀 Starting today's technical debt cleanup...$(RESET)"
	@$(ACTIVATE) && python3 scripts/daily_debt_cleanup.py plan --hours=4

debt-status: ## Other: Show current task and status
	@echo "$(BLUE)Current status:$(RESET)"
	@if [ -f .technical_debt_status.json ]; then \
		python3 -c "import json; d=json.load(open('.technical_debt_status.json')); print(f'Phase: {d.get(\"current_phase\", 1)}'); print(f'Current task: {d.get(\"current_task\", \"None\")}'); print(f'Completed tasks: {len(d.get(\"completed_tasks\", []))}');"; \
	else \
		echo "No status file found. Run 'make debt-plan' to start."; \
	fi

# ============================================================================
# 🎨 Best Practices Optimization
# ============================================================================

best-practices-plan: ## Other: Show today's best practices optimization tasks
	@echo "$(BLUE)📋 Today's Best Practices Optimization Plan:$(RESET)"
	@if [ ! -f .best_practices_status.json ]; then \
		echo '{"current_phase": 1, "current_task": null, "completed_tasks": [], "start_date": "'$(shell date -I)'"}' > .best_practices_status.json; \
	fi
	@$(ACTIVATE) && python3 -c "import json; import os; status=json.load(open('.best_practices_status.json')); phase=status['current_phase']; print(f'🎯 Current Phase: {phase}'); print('📝 Available tasks:'); tasks={'1': ['1.1 - 统一基础服务类', '1.2 - 实现仓储模式', '1.3 - 引入领域模型', '1.4 - 优化依赖注入'], '2': ['2.1 - 策略模式优化预测', '2.2 - 缓存装饰器', '2.3 - 事件驱动架构', '2.4 - 观察者模式'], '3': ['3.1 - CQRS模式', '3.2 - 装饰器模式', '3.3 - 适配器模式', '3.4 - 门面模式']}; [print(f'  • {task}') for task in tasks.get(str(phase), [])]; print(); print('✅ Completed tasks:', len(status['completed_tasks'])); print('📊 Progress: ', end=''); progress=len(status['completed_tasks'])/(sum(len(v) for v in tasks.values())+1)*100; print(f'{progress:.1f}%')"

best-practices-today: ## Other: Quick start for today's best practices work (default 4 hours)
	@echo "$(GREEN)🚀 Starting today's best practices optimization...$(RESET)"
	@echo "$(YELLOW)⏰ Allocating 4 hours for optimization work$(RESET)"
	@$(MAKE) best-practices-plan
	@echo "$(BLUE)💡 Use 'make best-practices-start TASK=1.1' to start a specific task$(RESET)"

best-practices-start: ## Other: Start a specific best practices task (usage: make best-practices-start TASK=1.1)
	@if [ -z "$(TASK)" ]; then \
		echo "$(RED)❌ Please specify a task. Example: make best-practices-start TASK=1.1$(RESET)"; \
		exit 1; \
	fi
	@echo "$(YELLOW)🚀 Starting best practices task $(TASK)...$(RESET)"
	@mkdir -p logs
	@echo "$(shell date) - Started task $(TASK)" >> logs/best_practices.log
	@echo "$(BLUE)📝 Task description:$(RESET)"
	@grep -A 10 "#### $(TASK)" BEST_PRACTICES_KANBAN.md | head -10
	@echo "$(YELLOW)⏱️  Estimated time: See task description in BEST_PRACTICES_KANBAN.md$(RESET)"
	@echo "$(GREEN)✅ Task $(TASK) started. Track progress in logs/best_practices.log$(RESET)"

best-practices-done: ## Other: Mark current best practices task as completed
	@echo "$(YELLOW)✅ Completing current best practices task...$(RESET)"
	@if [ -f .best_practices_status.json ]; then \
		$(ACTIVATE) && python3 -c "import json; status=json.load(open('.best_practices_status.json')); status['completed_tasks'].append(status.get('current_task', 'unknown')); json.dump(status, open('.best_practices_status.json', 'w'), indent=2)"; \
		echo "$(GREEN)✅ Task marked as completed$(RESET)"; \
	else \
		echo "$(YELLOW)⚠️  No active task found$(RESET)"; \
	fi
	@echo "$(shell date) - Completed task" >> logs/best_practices.log

best-practices-check: ## Other: Run code quality and best practices check
	@echo "$(YELLOW)🔍 Running best practices code health check...$(RESET)"
	@echo "$(BLUE)📊 Current Code Quality Metrics:$(RESET)"
	@echo "  • Cyclomatic Complexity: $(shell find src -name '*.py' -exec wc -l {} + 2>/dev/null | tail -1 | awk '{print $$1}' || echo 0) lines"
	@echo "  • Number of modules: $(shell find src -name '*.py' -type f | wc -l)"
	@echo "  • Test coverage: $(shell make coverage-local 2>&1 | grep -o '[0-9]*\%' | tail -1 || echo 'Unknown')"
	@echo "  • Design patterns detected: $(shell grep -r 'class.*Factory\|class.*Singleton\|class.*Strategy' src --include='*.py' | wc -l)"
	@echo "$(YELLOW)💡 Running architectural checks...$(RESET)"
	@echo "  • Checking for duplicate base classes..."
	@if [ -f "src/services/base.py" ] && [ -f "src/services/base_service.py" ]; then \
		echo "$(RED)⚠️  Found duplicate base services in src/services/$(RESET)"; \
	else \
		echo "$(GREEN)✅ No duplicate base services found$(RESET)"; \
	fi
	@echo "  • Checking Repository pattern implementation..."
	@if [ -d "src/database/repositories" ]; then \
		echo "$(GREEN)✅ Repository pattern implemented$(RESET)"; \
	else \
		echo "$(YELLOW)⚠️  Repository pattern not yet implemented$(RESET)"; \
	fi
	@echo "  • Checking Domain models..."
	@if [ -d "src/domain" ]; then \
		echo "$(GREEN)✅ Domain models implemented$(RESET)"; \
	else \
		echo "$(YELLOW)⚠️  Domain models not yet implemented$(RESET)"; \
	fi

best-practices-progress: ## Other: View overall best practices optimization progress
	@echo "$(BLUE)📊 Best Practices Optimization Progress:$(RESET)"
	@if [ -f .best_practices_status.json ]; then \
		$(ACTIVATE) && python3 -c "import json; status=json.load(open('.best_practices_status.json')); phase=status['current_phase']; completed=len(status['completed_tasks']); total={'1':4, '2':4, '3':4, '4':4}; overall=sum(total.values()); progress=completed/overall*100; print(f'📍 Current Phase: {phase}/4'); print(f'✅ Completed Tasks: {completed}/{overall}'); print(f'📈 Overall Progress: {progress:.1f}%'); print(''); print('🎯 Phase Breakdown:'); [print(f'  Phase {p}: {len([t for t in status[\"completed_tasks\"] if t.startswith(f\"{p}.\")])}/{total[p]} tasks') for p in sorted(total.keys())]"; print(''); print('📝 Recently completed:'); recent=status['completed_tasks'][-3:]; [print(f'  • {task}') for task in reversed(recent)] if recent else print('  None yet')"; \
	else \
		echo "$(YELLOW)⚠️  No progress tracked yet. Run 'make best-practices-start' to begin.$(RESET)"; \
	fi

best-practices-summary: ## Other: Generate best practices optimization summary report
	@echo "$(YELLOW)📄 Generating best practices optimization summary...$(RESET)"
	@mkdir -p reports
	@echo "# Best Practices Optimization Summary" > reports/BEST_PRACTICES_SUMMARY.md
	@echo "" >> reports/BEST_PRACTICES_SUMMARY.md
	@echo "**Generated on:** $(shell date)" >> reports/BEST_PRACTICES_SUMMARY.md
	@echo "" >> reports/BEST_PRACTICES_SUMMARY.md
	@if [ -f .best_practices_status.json ]; then \
		$(ACTIVATE) && python3 -c "import json; status=json.load(open('.best_practices_status.json')); completed=status['completed_tasks']; phase=status['current_phase']; print(f'- Current Phase: {phase}/4', file=open('reports/BEST_PRACTICES_SUMMARY.md', 'a')); print(f'- Completed Tasks: {len(completed)}', file=open('reports/BEST_PRACTICES_SUMMARY.md', 'a')); print(f'- Start Date: {status.get(\"start_date\", \"Unknown\")}', file=open('reports/BEST_PRACTICES_SUMMARY.md', 'a')); print('', file=open('reports/BEST_PRACTICES_SUMMARY.md', 'a')); print('## Completed Tasks', file=open('reports/BEST_PRACTICES_SUMMARY.md', 'a')); [print(f'- {task}', file=open('reports/BEST_PRACTICES_SUMMARY.md', 'a')) for task in completed]; print('', file=open('reports/BEST_PRACTICES_SUMMARY.md', 'a')); print('## Next Steps', file=open('reports/BEST_PRACTICES_SUMMARY.md', 'a')); print('1. Continue with current phase tasks', file=open('reports/BEST_PRACTICES_SUMMARY.md', 'a')); print('2. Review completed tasks in BEST_PRACTICES_KANBAN.md', file=open('reports/BEST_PRACTICES_SUMMARY.md', 'a')); print('3. Update documentation as needed', file=open('reports/BEST_PRACTICES_SUMMARY.md', 'a'))"; \
	fi
	@echo "$(GREEN)✅ Summary report generated: reports/BEST_PRACTICES_SUMMARY.md$(RESET)"

best-practices-status: ## Other: Show current best practices task and status
	@echo "$(BLUE)📍 Current Best Practices Status:$(RESET)"
	@if [ -f .best_practices_status.json ]; then \
		$(ACTIVATE) && python3 -c "import json; status=json.load(open('.best_practices_status.json')); print(f'🎯 Current Phase: {status.get(\"current_phase\", 1)}'); print(f'📋 Current Task: {status.get(\"current_task\", \"None\")}'); print(f'✅ Completed Tasks: {len(status.get(\"completed_tasks\", []))}'); print(f'📅 Start Date: {status.get(\"start_date\", \"Unknown\")}'); print(f'📊 Progress: {len(status.get(\"completed_tasks\", []))/16*100:.1f}%')"; \
	else \
		echo "$(YELLOW)⚠️  No status found. Run 'make best-practices-plan' to start.$(RESET)"; \
	fi
	@if [ -f logs/best_practices.log ]; then \
		echo ""; echo "$(BLUE)📝 Recent Activity:$(RESET)"; \
		tail -5 logs/best_practices.log; \
	fi

# ============================================================================
# 🔄 MLOps - Stage 6: Prediction Feedback Loop & Auto Iteration
# ============================================================================

feedback-update: venv ## Update prediction results with actual outcomes
	@echo "$(YELLOW)Updating prediction results...$(RESET)" && \
	$(PYTHON) scripts/ml/update_predictions.py --update --report --verbose && \
	echo "$(GREEN)✅ Prediction results updated$(RESET)"

feedback-report: venv ## Generate accuracy trends and feedback analysis
	@echo "$(YELLOW)Generating feedback reports...$(RESET)" && \
	$(PYTHON) scripts/ml/update_predictions.py --report --trends --days 30 --verbose && \
	echo "$(GREEN)✅ Feedback reports generated$(RESET)"

performance-report: venv ## Generate model performance reports with charts
	@echo "$(YELLOW)Generating performance reports...$(RESET)" && \
	$(PYTHON) reports/model_performance_report.py --days 90 --output reports/generated --verbose && \
	echo "$(GREEN)✅ Performance reports generated$(RESET)"

retrain-check: venv ## Check models and trigger retraining if needed
	@echo "$(YELLOW)Checking models for retraining...$(RESET)" && \
	$(PYTHON) scripts/ml/retrain_pipeline.py --threshold 0.45 --min-predictions 50 --window-days 30 --verbose && \
	echo "$(GREEN)✅ Retrain check completed$(RESET)"

retrain-dry: venv ## Dry run retrain check (evaluation only)
	@echo "$(YELLOW)Running retrain dry run...$(RESET)" && \
	$(PYTHON) scripts/ml/retrain_pipeline.py --threshold 0.45 --dry-run --verbose && \
	echo "$(GREEN)✅ Dry run completed$(RESET)"

model-monitor: venv ## Run enhanced model monitoring cycle
	@echo "$(YELLOW)Running model monitoring...$(RESET)" && \
	$(PYTHON) -c "import asyncio; from monitoring.enhanced_model_monitor import EnhancedModelMonitor; asyncio.run(EnhancedModelMonitor().run_monitoring_cycle())" && \
	echo "$(GREEN)✅ Model monitoring completed$(RESET)"

feedback-test: venv ## Run feedback loop unit tests
	@echo "$(YELLOW)Running feedback loop tests...$(RESET)" && \
	$(PYTHON) -m pytest tests/test_feedback_loop.py -v --cov=scripts --cov=reports --cov=monitoring --cov-report=term-missing --maxfail=5 --disable-warnings && \
	echo "$(GREEN)✅ Feedback tests completed$(RESET)"

mlops-pipeline: feedback-update performance-report retrain-check model-monitor ## Run complete MLOps feedback pipeline
	@echo "$(GREEN)✅ Complete MLOps pipeline executed$(RESET)"

mlops-status: venv ## Show MLOps pipeline status
	@echo "$(CYAN)=== MLOps Pipeline Status ===$(RESET)"
	@echo "📊 Generated Reports:"
	@find reports/generated -name "*.md" -exec basename {} \; 2>/dev/null || echo "  No reports found"
	@echo "🔄 Retrain Reports:"
	@find models/retrain_reports -name "*.md" -exec basename {} \; 2>/dev/null || echo "  No retrain reports found"
	@echo "🏥 Model Health:"
	@echo "  Run 'make model-monitor' to check current model health"

# ============================================================================
# 🧹 Cleanup
# ============================================================================
clean: ## Clean: Remove cache and virtual environment
	@echo "$(YELLOW)Cleaning up...$(RESET)" && \
	rm -rf $(VENV) __pycache__ .pytest_cache .mypy_cache .coverage htmlcov/ && \
	find . -type d -name "*.egg-info" -exec rm -rf {} + 2>/dev/null || true && \
	find . -type f -name "*.pyc" -delete && \
	echo "$(GREEN)✅ Cleanup completed$(RESET)"

clean-cache: ## Clean: Remove only cache files (keep venv)
	@echo "$(YELLOW)Cleaning cache files...$(RESET)" && \
	rm -rf __pycache__ .pytest_cache .mypy_cache .coverage htmlcov/ && \
	find . -type f -name "*.pyc" -delete && \
	echo "$(GREEN)✅ Cache cleanup completed$(RESET)"

clean-temp: ## Clean: Remove temporary reports and generated files
	@echo "$(YELLOW)Cleaning temporary files...$(RESET)" && \
	rm -rf htmlcov/ htmlcov_60_plus/ coverage.xml coverage.json && \
	rm -f *_SUMMARY.md *_REPORT*.md bandit_report.json && \
	find . -type d -name "__pycache__" -exec rm -rf {} + 2>/dev/null || true && \
	find . -type f -name "*.pyc" -delete && \
	echo "$(GREEN)✅ Temporary files cleanup completed$(RESET)"

dev-setup: ## Quick development setup (install + env-check + context)
	@echo "$(BLUE)🚀 Quick development setup...$(RESET)"
	@$(MAKE) install
	@$(MAKE) env-check
	@$(MAKE) context
	@echo "$(GREEN)✅ Development environment ready!$(RESET)"

# ============================================================================
# 🔍 Performance Analysis
# ============================================================================
profile-app: ## Profile: Profile main application performance
	@echo "$(YELLOW)Profiling application performance...$(RESET)"
	@$(ACTIVATE) && python -m cProfile -s cumulative src/main.py > profile_results.txt
	@echo "$(GREEN)✅ Profile saved to profile_results.txt$(RESET)"
	@echo "$(BLUE)💡 Top 10 time-consuming functions:$(RESET)"
	@tail -20 profile_results.txt | head -10

profile-tests: ## Profile: Profile test execution performance
	@echo "$(YELLOW)Profiling test performance...$(RESET)"
	@$(ACTIVATE) && python -m cProfile -s cumulative -m pytest tests/unit/ > test_profile.txt
	@echo "$(GREEN)✅ Test profile saved to test_profile.txt$(RESET)"
	@echo "$(BLUE)💡 Test execution analysis complete$(RESET)"

profile-memory: ## Profile: Analyze memory usage
	@echo "$(YELLOW)Analyzing memory usage...$(RESET)"
	@$(ACTIVATE) && python -c "import tracemalloc; import src.main; tracemalloc.start(); import time; time.sleep(1); snapshot = tracemalloc.take_snapshot(); top_stats = snapshot.statistics('lineno'); print('[ Top 10 memory allocations ]'); [print(stat) for stat in top_stats[:10]]"
	@echo "$(GREEN)✅ Memory analysis complete$(RESET)"

benchmark: ## Benchmark: Run performance benchmarks
	@echo "$(YELLOW)Running performance benchmarks...$(RESET)"
	@$(ACTIVATE) && python -c "import time, statistics; start_time = time.time(); times = []; [times.append(time.time() - start_time) or time.sleep(0.1) for _ in range(10)]; avg_time = statistics.mean(times); min_time = min(times); max_time = max(times); print(f'Average DB operation time: {avg_time:.4f}s'); print(f'Min: {min_time:.4f}s, Max: {max_time:.4f}s')"
	@echo "$(GREEN)✅ Benchmark complete$(RESET)"

flamegraph: ## Profile: Generate flame graph for performance visualization
	@echo "$(YELLOW)Generating flame graph...$(RESET)"
	@command -v flamegraph >/dev/null 2>&1 || { echo "$(RED)❌ flamegraph not installed. Install with: pip install flamegraph$(RESET)"; exit 1; }
	@$(ACTIVATE) && python -m flamegraph src/main.py > flamegraph.svg
	@echo "$(GREEN)✅ Flame graph saved to flamegraph.svg$(RESET)"
	@echo "$(BLUE)💡 Open flamegraph.svg in browser to visualize performance$(RESET)"

# ============================================================================
# 📚 Documentation Generation
# ============================================================================
docs-api: ## Docs: Generate API documentation from FastAPI
	@echo "$(YELLOW)Generating API documentation...$(RESET)"
	@$(ACTIVATE) && python -c "import sys, os; sys.path.append('src'); os.makedirs('docs/api', exist_ok=True); print('API documentation would be generated here'); print('FastAPI OpenAPI available at: http://localhost:8000/docs')"
	@echo "$(GREEN)✅ API documentation info generated$(RESET)"

docs-code: ## Docs: Generate code documentation (using pydoc)
	@echo "$(YELLOW)Generating code documentation...$(RESET)"
	@$(ACTIVATE) && \
	mkdir -p docs/code && \
	python -m pydoc -w src/api && \
	python -m pydoc -w src.services && \
	python -m pydoc -w src.database && \
	mv *.html docs/code/ 2>/dev/null || true
	@echo "$(GREEN)✅ Code documentation saved to docs/code/$(RESET)"

docs-architecture: ## Docs: Generate architecture diagrams and documentation
	@echo "$(YELLOW)Generating architecture documentation...$(RESET)"
	@mkdir -p docs/architecture
	@echo "# Architecture Documentation" > docs/architecture/overview.md
	@echo "## Project Structure" >> docs/architecture/overview.md
	@find src -type d -maxdepth 2 | sort >> docs/architecture/overview.md
	@echo "$(GREEN)✅ Architecture documentation generated$(RESET)"


docs-all: docs-api docs-code docs-architecture docs-stats ## Docs: Generate all documentation
	@echo "$(GREEN)✅ All documentation generated$(RESET)"
	@echo "$(BLUE)📚 Documentation available in docs/ directory$(RESET)"

serve-docs: ## Docs: Serve documentation locally (requires mkdocs)
	@echo "$(YELLOW)Serving documentation locally...$(RESET)"
	@command -v mkdocs >/dev/null 2>&1 || { echo "$(RED)❌ mkdocs not installed. Install with: pip install mkdocs$(RESET)"; exit 1; }
	@if [ -f "mkdocs.yml" ]; then \
		mkdocs serve; \
	else \
		echo "$(BLUE)💡 Creating basic mkdocs.yml...$(RESET)"; \
		echo "site_name: Football Prediction Docs" > mkdocs.yml; \
		echo "nav:" >> mkdocs.yml; \
		echo "  - Home: index.md" >> mkdocs.yml; \
		echo "  - API: api.md" >> mkdocs.yml; \
		echo "  - Architecture: architecture.md" >> mkdocs.yml; \
		mkdocs serve; \
	fi

# ============================================================================
# 🗄️ Database Management
# ============================================================================
db-init: ## Database: Initialize database with migrations
	@echo "$(YELLOW)Initializing database...$(RESET)"
	@$(ACTIVATE) && python -c "from src.database.connection import DatabaseManager; import asyncio; asyncio.run(DatabaseManager().initialize_database())" && echo "Database initialized successfully" || echo "Database init failed"
	@echo "$(GREEN)✅ Database initialized$(RESET)"

db-migrate: ## Database: Run database migrations
	@echo "$(YELLOW)Running database migrations...$(RESET)"
	@$(ACTIVATE) && \
	if command -v alembic >/dev/null 2>&1; then \
		alembic upgrade head; \
	else \
		echo "$(YELLOW)Using manual migration...$(RESET)"; \
		python -c "from src.database.connection import DatabaseManager; import asyncio; asyncio.run(DatabaseManager().run_migrations())" && echo "Migrations completed" || echo "Migrations failed"; \
	fi
	@echo "$(GREEN)✅ Database migrations completed$(RESET)"

db-seed: ## Database: Seed database with initial data
	@echo "$(YELLOW)Seeding database with initial data...$(RESET)"
	@$(ACTIVATE) && python scripts/seed_database.py
	@echo "$(GREEN)✅ Database seeded$(RESET)"

db-backup: ## Database: Create database backup
	@echo "$(YELLOW)Creating database backup...$(RESET)"
	@$(ACTIVATE) && python -c "import os; from datetime import datetime; backup_file = f'database_backup_{datetime.now().strftime(\"%Y%m%d_%H%M%S\")}.sql'; print(f'Creating backup: {backup_file}'); print(f'Backup would be saved as: {backup_file}'); print('Note: Implement actual backup logic based on your database')" || echo "Backup failed"
	@echo "$(GREEN)✅ Database backup process completed$(RESET)"

db-restore: ## Database: Restore database from backup (usage: make db-restore BACKUP=filename.sql)
	@if [ -z "$(BACKUP)" ]; then \
		echo "$(RED)❌ BACKUP parameter required. Usage: make db-restore BACKUP=filename.sql$(RESET)"; \
		exit 1; \
	fi
	@echo "$(YELLOW)Restoring database from $(BACKUP)...$(RESET)"
	@echo "$(BLUE)💡 Restore logic would be implemented here$(RESET)"
	@echo "$(GREEN)✅ Database restore process completed$(RESET)"

db-reset: ## Database: Reset database (WARNING: This will delete all data)
	@echo "$(RED)⚠️  WARNING: This will delete all data in the database!$(RESET)"
	@read -p "Are you sure you want to continue? (y/N): " confirm; \
	if [ "$$confirm" != "y" ] && [ "$$confirm" != "Y" ]; then \
		echo "Cancelled"; \
		exit 0; \
	fi
	@echo "$(YELLOW)Resetting database...$(RESET)"
	@$(ACTIVATE) && python -c "from src.database.connection import DatabaseManager; import asyncio; asyncio.run(DatabaseManager().reset_database())" && echo "Database reset successfully" || echo "Reset failed"
	@echo "$(GREEN)✅ Database reset completed$(RESET)"

db-shell: ## Database: Open database shell
	@echo "$(YELLOW)Opening database shell...$(RESET)"
	@$(ACTIVATE) && python -c "from src.database.connection import DatabaseManager; import asyncio; print('Database shell opened. Use session.execute() for queries.'); print('Type exit() to quit.'); print('Interactive shell would be implemented here')"

# ============================================================================
# 🔒 Security and Dependency Management
# ============================================================================
security-check: ## Security: Run security vulnerability scan
	@echo "$(YELLOW)Running security vulnerability scan...$(RESET)"
	@$(ACTIVATE) && \
	if command -v safety >/dev/null 2>&1; then \
		echo "$(BLUE)🔍 Running safety check...$(RESET)"; \
		safety check --json || safety check; \
	else \
		echo "$(BLUE)💡 Installing safety...$(RESET)"; \
		pip install safety; \
		safety check; \
	fi
	@$(ACTIVATE) && \
	if command -v bandit >/dev/null 2>&1; then \
		echo "$(BLUE)🔍 Running bandit security scan...$(RESET)"; \
		bandit -r src/ -f json || bandit -r src/; \
	else \
		echo "$(BLUE)💡 Installing bandit...$(RESET)"; \
		pip install bandit; \
		bandit -r src/; \
	fi
	@echo "$(GREEN)✅ Security check completed$(RESET)"

license-check: ## Security: Check open source licenses
	@echo "$(YELLOW)Checking open source licenses...$(RESET)"
	@$(ACTIVATE) && \
	if command -v pip-licenses >/dev/null 2>&1; then \
		pip-licenses --format=json; \
	else \
		echo "$(BLUE)💡 Installing pip-licenses...$(RESET)"; \
		pip install pip-licenses; \
		pip-licenses; \
	fi
	@echo "$(GREEN)✅ License check completed$(RESET)"

dependency-check: ## Security: Check for outdated dependencies
	@echo "$(YELLOW)Checking for outdated dependencies...$(RESET)"
	@$(ACTIVATE) && \
	pip list --outdated --format=json
	@echo "$(GREEN)✅ Dependency check completed$(RESET)"

secret-scan: ## Security: Scan for secrets and sensitive data
	@echo "$(YELLOW)Scanning for secrets and sensitive data...$(RESET)"
	@echo "$(BLUE)🔍 Scanning code repository...$(RESET)"
	@# Check for common secret patterns
	@grep -r -i "api[_-]key\|password\|secret\|token" --include="*.py" --include="*.yml" --include="*.yaml" --include="*.json" . | grep -v ".venv" | grep -v "__pycache__" | head -10 || echo "No obvious secrets found"
	@echo "$(GREEN)✅ Secret scan completed$(RESET)"

audit: ## Security: Complete security audit (security + license + secrets)
	@echo "$(YELLOW)Running complete security audit...$(RESET)"
	@$(MAKE) security-check
	@$(MAKE) license-check
	@$(MAKE) secret-scan
	@echo "$(GREEN)✅ Complete security audit finished$(RESET)"

# ============================================================================
# 📊 Development Monitoring and Analytics
# ============================================================================
dev-stats: ## Analytics: Show development statistics
	@echo "$(YELLOW)Collecting development statistics...$(RESET)"
	@$(ACTIVATE) && python -c "import os, subprocess, datetime; count_files = lambda p, d: len([f for f in subprocess.run(['find', d, '-name', p], capture_output=True, text=True).stdout.strip().split('\n') if f]); get_commits = lambda days: len([l for l in subprocess.run(['git', 'log', '--since', (datetime.datetime.now() - datetime.timedelta(days=days)).strftime('%Y-%m-%d'), '--oneline'], capture_output=True, text=True).stdout.strip().split('\n') if l]); print('📊 Development Statistics'); print('=' * 30); print(f'📁 Python files: {count_files(\"*.py\", \"src\")}'); print(f'🧪 Test files: {count_files(\"*.py\", \"tests\")}'); print(f'📝 Documentation files: {count_files(\"*.md\", \".\")}'); print(f'🔧 Configuration files: {count_files(\"*.yml\", \".\") + count_files(\"*.yaml\", \".\") + count_files(\"*.toml\", \".\")}'); print(f'📈 Recent commits (7 days): {get_commits(7)}'); print(f'🏷️  Current git branch: {subprocess.run([\"git\", \"branch\", \"--show-current\"], capture_output=True, text=True).stdout.strip()}'); print(f'📦 Total dependencies: {len(open(\"requirements.txt\").readlines()) + len(open(\"requirements-dev.txt\").readlines())}')"
	@echo "$(GREEN)✅ Development statistics generated$(RESET)"

code-quality-report: ## Analytics: Generate code quality report
	@echo "$(YELLOW)Generating code quality report...$(RESET)"
	@mkdir -p reports
	@$(ACTIVATE) && python -c "import subprocess, json, datetime; report = {'timestamp': datetime.datetime.now().isoformat(), 'metrics': {}}; [report['metrics'].update({'lines_of_code': sum(int(line.split()[0]) for line in subprocess.run(['wc', '-l', 'src/**/*.py'], capture_output=True, text=True, shell=True).stdout.strip().split('\n') if line.strip())}) if subprocess.run(['wc', '-l', 'src/**/*.py'], capture_output=True, text=True, shell=True).returncode == 0 else report['metrics'].update({'lines_of_code': 'N/A'}), report['metrics'].update({'tests_collected': 'Collected successfully'}) if subprocess.run(['pytest', '--collect-only', '--quiet'], capture_output=True, text=True).returncode == 0 else report['metrics'].update({'tests_collected': 'Collection failed'})]; open('reports/code_quality.json', 'w').write(json.dumps(report, indent=2))"
	@echo "$(GREEN)✅ Code quality report saved to reports/code_quality.json$(RESET)"

workflow-analysis: ## Analytics: Analyze development workflow efficiency
	@echo "$(YELLOW)Analyzing development workflow...$(RESET)"
	@$(ACTIVATE) && python -c "import subprocess, time; print('🔄 Workflow Analysis'); print('=' * 25); start_time = time.time(); [print('⚡ Quick test execution: {:.2f}s'.format(time.time() - start_time)) if subprocess.run(['make', 'test-quick'], capture_output=True, text=True, timeout=60).returncode == 0 else print('⚡ Quick test execution: Failed') for _ in [1]]; start_time = time.time(); [print('🔍 Lint execution: {:.2f}s'.format(time.time() - start_time)) if subprocess.run(['make', 'lint'], capture_output=True, text=True, timeout=30).returncode == 0 else print('🔍 Lint execution: Failed') for _ in [1]]; print('💡 Recommendations for workflow optimization would be shown here')"
	@echo "$(GREEN)✅ Workflow analysis completed$(RESET)"

# ============================================================================
# 📝 Phony Targets
# ============================================================================
.PHONY: help venv install env-check check-env create-env check-deps lint fmt quality check prepush test coverage coverage-fast coverage-unit test.unit test.int cov.html cov.enforce test-quick type-check ci up down logs deploy rollback sync-issues context clean \
        feedback-update feedback-report performance-report retrain-check retrain-dry model-monitor \
        feedback-test mlops-pipeline mlops-status clean-cache clean-temp dev-setup \
        profile-app profile-tests profile-memory benchmark flamegraph \
        docs-api docs-code docs-architecture docs-stats docs-all serve-docs \
        db-init db-migrate db-seed db-backup db-restore db-reset db-shell \
        security-check license-check dependency-check secret-scan audit \
<<<<<<< HEAD
        dev-stats code-quality-report workflow-analysis setup-hooks
=======
        dev-stats code-quality-report workflow-analysis
>>>>>>> 41367f1e

.PHONY: docs.check
## 运行文档质量检查（坏链/孤儿/目录规范）
docs.check:
<<<<<<< HEAD
	@python3 scripts/quality/docs_guard.py
=======
	@python3 scripts/docs_guard.py
>>>>>>> 41367f1e

.PHONY: docs.fix
## 自动化修复文档问题（如孤儿批次处理）
docs.fix:
<<<<<<< HEAD
	@python3 scripts/archive/process_orphans.py docs/_meta/orphans_remaining.txt || echo "⚠️ 无孤儿文档可修复"

# ============================================================================
# 🪝 Git Hooks Setup
# ============================================================================
setup-hooks: ## Git: Setup pre-commit hooks permissions
	@echo "$(YELLOW)Setting up git hooks...$(RESET)"
	@if [ -f ".git/hooks/pre-commit" ]; then \
		if [ -x ".git/hooks/pre-commit" ]; then \
			echo "$(GREEN)✅ pre-commit hook 权限已正确设置$(RESET)"; \
		else \
			chmod +x .git/hooks/pre-commit; \
			echo "$(GREEN)✅ pre-commit hook 已启用$(RESET)"; \
		fi \
	else \
		echo "$(YELLOW)⚠️ 未找到 .git/hooks/pre-commit$(RESET)"; \
	fi

# ============================================================================
# 🧪 Test Environment Commands
# ============================================================================

test-env-start: ## Environment: Start test environment (Docker)
	@echo "$(YELLOW)Starting test environment...$(RESET)"
	./scripts/test/start-test-env.sh

test-env-stop: ## Environment: Stop test environment
	@echo "$(YELLOW)Stopping test environment...$(RESET)"
	./scripts/test/stop-test-env.sh

test-env-restart: ## Environment: Restart test environment
	@echo "$(YELLOW)Restarting test environment...$(RESET)"
	./scripts/test/stop-test-env.sh && \
	sleep 2 && \
	./scripts/test/start-test-env.sh

test-local: ## Test: Run local tests without external services
	@$(ACTIVATE) && \
	echo "$(YELLOW)Running local tests (no external deps)...$(RESET)" && \
	pytest tests/unit/coverage_boost/ -v --maxfail=10 --disable-warnings && \
	echo "$(GREEN)✅ Local tests passed$(RESET)"

test-core-modules: ## Test: Test high-value modules (config, utils, database)
	@$(ACTIVATE) && \
	echo "$(YELLOW)Testing core modules...$(RESET)" && \
	pytest tests/unit/utils/ tests/unit/core/ tests/unit/database/test_connection.py -v --cov=src --cov-report=term-missing && \
	echo "$(GREEN)✅ Core modules tests passed$(RESET)"

test-with-db: ## Test: Run tests with PostgreSQL
	@echo "$(YELLOW)Testing with PostgreSQL...$(RESET)"
	@source .env.test 2>/dev/null || true && \
	$(ACTIVATE) && \
	pytest -m "requires_db" -v --maxfail=5 && \
	echo "$(GREEN)✅ Database tests passed$(RESET)"

test-with-redis: ## Test: Run tests with Redis
	@echo "$(YELLOW)Testing with Redis...$(RESET)"
	@source .env.test 2>/dev/null || true && \
	$(ACTIVATE) && \
	pytest -m "requires_redis" -v --maxfail=5 && \
	echo "$(GREEN)✅ Redis tests passed$(RESET)"

test-all-services: ## Test: Run tests with all external services
	@echo "$(YELLOW)Testing with all services...$(RESET)"
	@source .env.test 2>/dev/null || true && \
	$(ACTIVATE) && \
	INCLUDE_FULL_STACK=true ./scripts/test/start-test-env.sh && \
	sleep 10 && \
	pytest tests/ -v --maxfail=5 && \
	echo "$(GREEN)✅ Full service tests passed$(RESET)"

# ============================================================================
# 🔍 Quality Monitoring and CI/CD
# ============================================================================

quality-gate: ## Quality: Run comprehensive quality gate checks
	@echo "$(YELLOW)Running quality gate checks...$(RESET)"
	@$(ACTIVATE) && python scripts/quality_gate.py --ci-mode

quality-check: ## Quality: Run quality checks (non-blocking)
	@echo "$(YELLOW)Running quality checks...$(RESET)"
	@$(ACTIVATE) && python scripts/quality_gate.py

quality-quick: ## Quality: Run quick quality checks for pre-commit
	@echo "$(YELLOW)Running quick quality checks...$(RESET)"
	@$(ACTIVATE) && python scripts/quality_gate.py --quick-mode

ci-quality: ## CI: Run CI/CD quality checks
	@echo "$(YELLOW)Running CI/CD quality checks...$(RESET)"
	@$(ACTIVATE) && python scripts/ci_quality_check.py

ci-quality-coverage: ## CI: Run CI quality checks (coverage only)
	@echo "$(YELLOW)Running CI coverage checks...$(RESET)"
	@$(ACTIVATE) && python scripts/ci_quality_check.py --coverage-only

ci-quality-tests: ## CI: Run CI quality checks (tests only)
	@echo "$(YELLOW)Running CI test checks...$(RESET)"
	@$(ACTIVATE) && python scripts/ci_quality_check.py --tests-only

coverage-monitor: ## Monitor: Update coverage tracking
	@echo "$(YELLOW)Updating coverage monitoring...$(RESET)"
	@$(ACTIVATE) && python scripts/coverage_monitor.py

coverage-trend: ## Monitor: Generate coverage trend report
	@echo "$(YELLOW)Generating coverage trend report...$(RESET)"
	@$(ACTIVATE) && python scripts/coverage_trend_tracker.py --report-only

coverage-track: ## Monitor: Add current coverage to trend tracking
	@echo "$(YELLOW)Adding coverage to trend tracking...$(RESET)"
	@$(ACTIVATE) && python scripts/coverage_trend_tracker.py --add-record

quality-report: ## Report: Generate comprehensive quality report
	@echo "$(YELLOW)Generating comprehensive quality report...$(RESET)"
	@$(ACTIVATE) && python scripts/ci_quality_check.py --no-exit > ci-reports/latest_quality_report.txt 2>&1
	@echo "$(GREEN)✅ Quality report generated: ci-reports/latest_quality_report.txt$(RESET)"

coverage-dashboard: ## Dashboard: Generate coverage monitoring dashboard
	@echo "$(YELLOW)Generating coverage dashboard...$(RESET)"
	@$(ACTIVATE) && python scripts/coverage_trend_tracker.py && \
	echo "$(GREEN)✅ Coverage dashboard updated$(RESET)"

pre-push-check: ## Git: Comprehensive pre-push validation
	@echo "$(YELLOW)Running pre-push validation...$(RESET)"
	@$(ACTIVATE) && \
	echo "1️⃣ Running quick quality checks..." && \
	python scripts/quality_gate.py --quick-mode && \
	echo "2️⃣ Running critical tests..." && \
	python scripts/ci_quality_check.py --tests-only && \
	echo "3️⃣ Updating coverage tracking..." && \
	python scripts/coverage_trend_tracker.py --add-record --metadata '{"event": "pre_push"}' && \
	echo "$(GREEN)✅ Pre-push validation passed$(RESET)"

ci-full: ## CI: Complete CI pipeline simulation
	@echo "$(YELLOW)Running complete CI pipeline simulation...$(RESET)"
	@$(ACTIVATE) && \
	echo "1️⃣ Environment validation..." && \
	make env-check && \
	echo "2️⃣ Code quality checks..." && \
	make quality-check && \
	echo "3️⃣ Test execution..." && \
	make test-full && \
	echo "4️⃣ Coverage analysis..." && \
	make coverage && \
	echo "5️⃣ Security audit..." && \
	make security-check && \
	echo "6️⃣ Quality gate validation..." && \
	make quality-gate && \
	echo "7️⃣ Coverage tracking..." && \
	make coverage-track && \
	echo "$(GREEN)🎉 CI pipeline simulation completed successfully$(RESET)"

quality-status: ## Status: Show current quality status
	@echo "$(YELLOW)Current Quality Status:$(RESET)"
	@echo "================================"
	@if [ -f "quality-report.json" ]; then \
		$(ACTIVATE) && python -c "import json; data=json.load(open('quality-report.json')); print(f'Overall Score: {data.get(\"score\", \"N/A\")}/10'); print(f'Status: {\"✅ PASSED\" if data.get(\"passed\", False) else \"❌ FAILED\"}'); print(f'Coverage: {data.get(\"metrics\", {}).get(\"coverage\", \"N/A\")}%'); print(f'Tests: {data.get(\"metrics\", {}).get(\"test_pass_rate\", \"N/A\")}%')" ; \
	else \
		echo "No quality report available. Run 'make quality-check' first."; \
	fi
	@echo "================================"

# Quality monitoring aliases (for convenience)
qc: quality-check
qg: quality-gate
cm: coverage-monitor
ct: coverage-trend

# ============================================================================
# 📚 MkDocs Documentation System
# ============================================================================

docs-install: ## Docs: Install MkDocs and Material theme
	@echo "$(YELLOW)Installing MkDocs and Material theme...$(RESET)"
	@$(ACTIVATE) && pip install mkdocs mkdocs-material
	@echo "$(GREEN)✅ MkDocs and Material theme installed$(RESET)"

docs-init: ## Docs: Initialize MkDocs configuration (interactive)
	@echo "$(YELLOW)Initializing MkDocs configuration...$(RESET)"
	@if [ ! -f "mkdocs.yml" ]; then \
		echo "$(BLUE)📝 Creating mkdocs.yml configuration...$(RESET)"; \
		echo "# MkDocs Configuration" > mkdocs.yml; \
		echo "site_name: Football Prediction Docs" >> mkdocs.yml; \
		echo "site_description: Modern documentation for the Football Prediction system" >> mkdocs.yml; \
		echo "theme:" >> mkdocs.yml; \
		echo "  name: material" >> mkdocs.yml; \
		echo "  language: zh" >> mkdocs.yml; \
		echo "plugins:" >> mkdocs.yml; \
		echo "  - search:" >> mkdocs.yml; \
		echo "docs_dir: docs" >> mkdocs.yml; \
		echo "site_dir: site" >> mkdocs.yml; \
		echo "$(GREEN)✅ Basic mkdocs.yml created$(RESET)"; \
	else \
		echo "$(BLUE)mkdocs.yml already exists$(RESET)"; \
	fi

docs-serve: ## Docs: Start MkDocs development server (port 8080)
	@echo "$(YELLOW)Starting MkDocs development server...$(RESET)"
	@command -v mkdocs >/dev/null 2>&1 || { echo "$(RED)❌ mkdocs not installed. Run 'make docs-install' first$(RESET)"; exit 1; }
	@$(ACTIVATE) && mkdocs serve --dev-addr=0.0.0.0:8080

docs-build: ## Docs: Build static documentation site
	@echo "$(YELLOW)Building documentation site...$(RESET)"
	@command -v mkdocs >/dev/null 2>&1 || { echo "$(RED)❌ mkdocs not installed. Run 'make docs-install' first$(RESET)"; exit 1; }
	@$(ACTIVATE) && mkdocs build
	@echo "$(GREEN)✅ Documentation built in site/ directory$(RESET)"
	@echo "$(BLUE)📖 Open site/index.html in browser to view documentation$(RESET)"

docs-deploy: ## Docs: Build and deploy to GitHub Pages
	@echo "$(YELLOW)Deploying documentation to GitHub Pages...$(RESET)"
	@command -v mkdocs >/dev/null 2>&1 || { echo "$(RED)❌ mkdocs not installed. Run 'make docs-install' first$(RESET)"; exit 1; }
	@$(ACTIVATE) && mkdocs gh-deploy --force
	@echo "$(GREEN)✅ Documentation deployed to GitHub Pages$(RESET)"

docs-clean: ## Docs: Clean built documentation
	@echo "$(YELLOW)Cleaning built documentation...$(RESET)"
	@rm -rf site/
	@echo "$(GREEN)✅ Documentation site cleaned$(RESET)"

docs-validate: ## Docs: Validate MkDocs configuration
	@echo "$(YELLOW)Validating MkDocs configuration...$(RESET)"
	@command -v mkdocs >/dev/null 2>&1 || { echo "$(RED)❌ mkdocs not installed. Run 'make docs-install' first$(RESET)"; exit 1; }
	@$(ACTIVATE) && mkdocs --strict build
	@echo "$(GREEN)✅ MkDocs configuration is valid$(RESET)"

docs-check: ## Docs: Check documentation health
	@echo "$(YELLOW)Checking documentation health...$(RESET)"
	@if [ -f "mkdocs.yml" ]; then \
		echo "$(GREEN)✅ mkdocs.yml exists$(RESET)"; \
	else \
		echo "$(RED)❌ mkdocs.yml missing$(RESET)"; \
	fi
	@if [ -d "docs" ]; then \
		echo "$(GREEN)✅ docs/ directory exists$(RESET)"; \
		find docs -name "*.md" | wc -l | xargs -I {} echo "$(BLUE)📄 Found {} Markdown files$(RESET)"; \
	else \
		echo "$(RED)❌ docs/ directory missing$(RESET)"; \
	fi
	@if command -v mkdocs >/dev/null 2>&1; then \
		echo "$(GREEN)✅ mkdocs is installed$(RESET)"; \
	else \
		echo "$(RED)❌ mkdocs not installed$(RESET)"; \
	fi

docs-info: ## Docs: Show MkDocs site information
	@echo "$(YELLOW)MkDocs Site Information:$(RESET)"
	@echo "================================"
	@if [ -f "site/index.html" ]; then \
		echo "$(GREEN)✅ Documentation site built$(RESET)"; \
		echo "$(BLUE)📁 Site directory: site/$(RESET)"; \
		echo "$(BLUE)📄 Main page: site/index.html$(RESET)"; \
		find site -name "*.html" | wc -l | xargs -I {} echo "$(BLUE)📄 Generated {} HTML pages$(RESET)"; \
	else \
		echo "$(YELLOW)⚠️  Documentation site not built. Run 'make docs-build'$(RESET)"; \
	fi
	@if [ -f "mkdocs.yml" ]; then \
		echo "$(BLUE)⚙️  Configuration: mkdocs.yml$(RESET)"; \
		grep "site_name:" mkdocs.yml | cut -d: -f2 | xargs -I {} echo "$(BLUE)📝 Site name: {}$(RESET)"; \
	fi
	@echo "================================"

# MkDocs workflow shortcuts
mkdocs-install: docs-install
mkdocs-serve: docs-serve
mkdocs-build: docs-build
mkdocs-deploy: docs-deploy

# ============================================================================
# 🔄 GitHub Actions Documentation
# ============================================================================

docs-ci-local: ## Docs: Run local CI checks (simulate GitHub Actions)
	@echo "$(YELLOW)Running local CI checks...$(RESET)"
	@$(ACTIVATE) && \
	echo "📋 1. Checking documentation structure..." && \
	if [ ! -d "docs" ]; then echo "$(RED)❌ docs/ directory missing$(RESET)" && exit 1; fi && \
	if [ ! -f "mkdocs.yml" ]; then echo "$(RED)❌ mkdocs.yml missing$(RESET)" && exit 1; fi && \
	echo "$(GREEN)✅ Structure check passed$(RESET)" && \
	echo "🔧 2. Validating MkDocs configuration..." && \
	mkdocs --version && \
	python -c "import yaml; yaml.safe_load(open('mkdocs.yml'))" && \
	echo "$(GREEN)✅ Configuration valid$(RESET)" && \
	echo "🔨 3. Building documentation..." && \
	rm -rf site/ && \
	mkdocs build && \
	echo "$(GREEN)✅ Build successful$(RESET)" && \
	echo "📊 4. Generating report..." && \
	HTML_FILES=$$(find site -name "*.html" | wc -l) && \
	SITE_SIZE=$$(du -sh site/ | cut -f1) && \
	echo "$(BLUE)📄 Generated $$HTML_FILES HTML pages$(RESET)" && \
	echo "$(BLUE)📦 Site size: $$SITE_SIZE$(RESET)" && \
	echo "$(GREEN)✅ Local CI checks completed successfully$(RESET)"

docs-test-links: ## Docs: Test all documentation links
	@echo "$(YELLOW)Testing documentation links...$(RESET)"
	@command -v markdown-link-check >/dev/null 2>&1 || { \
		echo "$(YELLOW)Installing markdown-link-check...$(RESET)"; \
		$(ACTIVATE) && pip install markdown-link-check; \
	}
	@$(ACTIVATE) && markdown-link-check docs/ --config .mlc_config.json --verbose
	@echo "$(GREEN)✅ Link testing completed$(RESET)"

docs-deploy-dry: ## Docs: Dry run deployment (test without actual deployment)
	@echo "$(YELLOW)Running deployment dry run...$(RESET)"
	@$(ACTIVATE) && \
	echo "🔧 Checking deployment prerequisites..." && \
	command -v git >/dev/null 2>&1 || { echo "$(RED)❌ git not available$(RESET)"; exit 1; } && \
	echo "$(BLUE)Current branch: $$(git branch --show-current)$(RESET)" && \
	echo "$(BLUE)Remote URL: $$(git remote get-url origin)$(RESET)" && \
	echo "🔨 Building documentation for deployment..." && \
	rm -rf site/ && \
	mkdocs build --quiet && \
	echo "$(GREEN)✅ Dry run successful - ready for deployment$(RESET)" && \
	echo "$(BLUE)Run 'make docs-deploy' to deploy to GitHub Pages$(RESET)"

docs-status: ## Docs: Show deployment status
	@echo "$(YELLOW)Documentation Deployment Status:$(RESET)"
	@echo "================================"
	@if [ -f "site/index.html" ]; then \
		echo "$(GREEN)✅ Site built$(RESET)"; \
		echo "$(BLUE)📁 Site directory: site/$(RESET)"; \
		HTML_FILES=$$(find site -name "*.html" | wc -l); \
		echo "$(BLUE)📄 HTML pages: $$HTML_FILES$(RESET)"; \
		SITE_SIZE=$$(du -sh site/ | cut -f1); \
		echo "$(BLUE)📦 Site size: $$SITE_SIZE$(RESET)"; \
	else \
		echo "$(YELLOW)⚠️  Site not built$(RESET)"; \
		echo "$(BLUE)Run 'make docs-build' to build the site$(RESET)"; \
	fi
	@if [ -f "mkdocs.yml" ]; then \
		echo "$(GREEN)✅ Configuration exists$(RESET)"; \
		echo "$(BLUE)⚙️  Config file: mkdocs.yml$(RESET)"; \
	else \
		echo "$(RED)❌ Configuration missing$(RESET)"; \
	fi
	@if command -v git >/dev/null 2>&1; then \
		echo "$(GREEN)✅ Git available$(RESET)"; \
		echo "$(BLUE)🌐 Remote: $$(git remote get-url origin 2>/dev/null || echo 'Not set')$(RESET)"; \
	else \
		echo "$(YELLOW)⚠️  Git not available$(RESET)"; \
	fi
	@echo "================================"

docs-clean-all: ## Docs: Clean all documentation artifacts
	@echo "$(YELLOW)Cleaning all documentation artifacts...$(RESET)"
	@rm -rf site/
	@rm -f docs-stats.json build-report.json quality-report.json
	@echo "$(GREEN)✅ All documentation artifacts cleaned$(RESET)"

docs-version: ## Docs: Show version information
	@echo "$(YELLOW)Documentation System Version Information:$(RESET)"
	@echo "================================"
	@echo "$(BLUE)MkDocs: $(shell mkdocs --version 2>/dev/null || echo 'Not installed')$(RESET)"
	@if [ -f "mkdocs.yml" ]; then \
		echo "$(BLUE)Material Theme: $(shell grep -A 10 'plugins:' mkdocs.yml | grep -q 'material' && echo 'Installed' || echo 'Not installed')$(RESET)"; \
	fi
	@echo "$(BLUE)Python: $(shell python --version 2>/dev/null || echo 'Not available')$(RESET)"
	@echo "$(BLUE)Makefile: $(shell make --version 2>/dev/null | head -1 || echo 'Available')$(RESET)"
	@echo "================================"

# GitHub Actions workflow aliases
docs-ci: docs-ci-local
docs-preview: docs-serve

# ============================================================================
# 📊 Documentation Analytics Commands
# ============================================================================

docs-analyze: ## Documentation: Analyze documentation quality and structure
	@echo "$(YELLOW)Analyzing documentation...$(RESET)"
	@$(ACTIVATE) && python scripts/docs_analytics.py --full-analysis --summary

docs-analyze-basic: ## Documentation: Basic documentation analysis
	@echo "$(YELLOW)Running basic documentation analysis...$(RESET)"
	@$(ACTIVATE) && python scripts/docs_analytics.py --summary

docs-analyze-report: ## Documentation: Generate detailed analysis report
	@echo "$(YELLOW)Generating detailed analysis report...$(RESET)"
	@$(ACTIVATE) && python scripts/docs_analytics.py --full-analysis --output docs-detailed-analysis.json
	@echo "$(GREEN)✅ Detailed report saved to docs-detailed-analysis.json$(RESET)"

docs-stats: ## Documentation: Show documentation statistics
	@echo "$(YELLOW)Documentation Statistics:$(RESET)"
	@echo "================================"
	@if [ -d "docs" ]; then \
		echo "$(BLUE)Total MD files: $(shell find docs -name "*.md" | wc -l)$(RESET)"; \
		echo "$(BLUE)Total lines: $(shell find docs -name "*.md" -exec wc -l {} + | tail -1 | awk '{print $$1}' || echo '0')$(RESET)"; \
		echo "$(BLUE)Total size: $(shell du -sh docs 2>/dev/null | cut -f1 || echo 'Unknown')$(RESET)"; \
		echo "$(BLUE)Last updated: $(shell find docs -name "*.md" -exec stat -c %y {} + | sort -r | head -1 | xargs -I {} date -d {} +%Y-%m-%d || echo 'Unknown')$(RESET)"; \
	else \
		echo "$(RED)No docs directory found$(RESET)"; \
	fi
	@echo "================================"

docs-quality-check: ## Documentation: Run comprehensive quality checks
	@echo "$(YELLOW)Running documentation quality checks...$(RESET)"
	@$(ACTIVATE) && python scripts/docs_ci_pipeline.py --quality-check --report-output docs-quality-check.json
	@echo "$(GREEN)✅ Quality check completed$(RESET)"

docs-metrics: ## Documentation: Display key metrics
	@echo "$(YELLOW)Documentation Metrics Dashboard:$(RESET)"
	@echo "================================"
	@if [ -f "docs-stats.json" ]; then \
		echo "$(BLUE)Last Analysis: $(shell python -c "import json; data=json.load(open('docs-stats.json')); print(data.get('timestamp', 'Unknown'))")$(RESET)"; \
		echo "$(BLUE)Files Analyzed: $(shell python -c "import json; data=json.load(open('docs-stats.json')); print(data.get('total_files', 0))")$(RESET)"; \
		echo "$(BLUE)Total Lines: $(shell python -c "import json; data=json.load(open('docs-stats.json')); print(data.get('total_lines', 0))")$(RESET)"; \
	else \
		echo "$(YELLOW)No metrics data found. Run 'make docs-analyze' first.$(RESET)"; \
	fi
	@echo "================================"

docs-improvement-report: ## Documentation: Generate improvement recommendations
	@echo "$(YELLOW)Generating improvement recommendations...$(RESET)"
	@$(ACTIVATE) && python scripts/docs_analytics.py --full-analysis --output docs-improvement-report.json
	@echo "$(GREEN)✅ Improvement recommendations generated$(RESET)"
	@echo "$(BLUE)Key recommendations:$(RESET)"
	@echo "$(BLUE)Top recommendations:$(RESET)"
	@$(ACTIVATE) && python -c "import json; data=json.load(open('docs-improvement-report.json')); [print(f'  {i}. {\"🔴\" if rec.get(\"priority\") == \"high\" else \"🟡\" if rec.get(\"priority\") == \"medium\" else \"🟢\"} {rec.get(\"title\", \"Unknown\")}') for i, rec in enumerate(data.get('recommendations', [])[:3], 1)]"

docs-health-score: ## Documentation: Calculate overall documentation health score
	@echo "$(YELLOW)Calculating documentation health score...$(RESET)"
	@$(ACTIVATE) && python scripts/docs_analytics.py --full-analysis --output docs-health-score.json
	@echo "$(BLUE)Health Score: $(shell python -c "import json; data=json.load(open('docs-health-score.json')); quality=data.get('quality_metrics', {}); overall=quality.get('overall_quality_score', 0); print(f'{overall:.1f}/100')")$(RESET)"
	@echo "$(BLUE)Component Scores:$(RESET)"
	@$(ACTIVATE) && python -c "import json; data=json.load(open('docs-health-score.json')); quality=data.get('quality_metrics', {}); [print(f'  {\"✅\" if score >= 80 else \"⚠️\" if score >= 60 else \"❌\"} {name}: {score:.1f}/100') for name, score in [('Completeness', quality.get('completeness_score', 0)), ('Consistency', quality.get('consistency_score', 0)), ('Maintainability', quality.get('maintenance_score', 0)), ('Accessibility', quality.get('accessibility_score', 0))]]"

docs-tracking: ## Documentation: Start continuous documentation tracking
	@echo "$(YELLOW)Starting documentation tracking...$(RESET)"
	@mkdir -p .build/docs-tracking
	@echo "Tracking documentation changes and quality over time"
	@$(ACTIVATE) && python scripts/docs_analytics.py --full-analysis --output .build/docs-tracking/track-$(shell date +%Y%m%d-%H%M%S).json
	@echo "$(GREEN)✅ Tracking data saved$(RESET)"

docs-compare: ## Documentation: Compare with previous analysis
	@echo "$(YELLOW)Comparing with previous analysis...$(RESET)"
	@if [ -f ".build/docs-tracking/track-$(shell date -d '1 week ago' +%Y%m%d)*.json" ]; then \
		latest=$(ls -t .build/docs-tracking/track-*.json | head -1); \
		previous=$(ls -t .build/docs-tracking/track-*.json | head -2 | tail -1); \
		echo "$(BLUE)Latest: $(basename $$latest)$(RESET)"; \
		echo "$(BLUE)Previous: $(basename $$previous)$(RESET)"; \
		echo "$(GREEN)✅ Comparison ready - check detailed reports$(RESET)"; \
	else \
		echo "$(YELLOW)No previous analysis found. Run 'make docs-analyze' first.$(RESET)"; \
	fi

# GitHub Actions workflow aliases
docs-ci: docs-ci-local
docs-preview: docs-serve
=======
	@python3 scripts/process_orphans.py docs/_meta/orphans_remaining.txt || echo "⚠️ 无孤儿文档可修复"
>>>>>>> 41367f1e
<|MERGE_RESOLUTION|>--- conflicted
+++ resolved
@@ -9,22 +9,13 @@
 VENV := .venv
 VENV_BIN := $(VENV)/bin
 ACTIVATE := . $(VENV_BIN)/activate
-
-# Coverage thresholds for different environments
-COVERAGE_THRESHOLD_CI ?= 22      # CI environment (gradually improving)
-COVERAGE_THRESHOLD_DEV ?= 20     # Development environment (current coverage)
-COVERAGE_THRESHOLD_MIN ?= 18     # Minimum acceptable coverage
-COVERAGE_THRESHOLD ?= $(COVERAGE_THRESHOLD_CI)  # Default to CI level
-
+COVERAGE_THRESHOLD := 80
 IMAGE_NAME ?= football-prediction
 GIT_SHA := $(shell git rev-parse --short HEAD)
 
 # Environment Configuration
 ENV_FILE ?= .env
 ENV_EXAMPLE ?= .env.example
-
-# CPU core count for parallel execution
-NCPU := $(shell nproc 2>/dev/null || echo 4)
 
 # Required environment variables for production
 REQUIRED_ENV_VARS := DATABASE_URL REDIS_URL SECRET_KEY
@@ -48,8 +39,6 @@
 	@echo "$(BLUE)🚀 Football Prediction Project Commands$(RESET)"
 	@echo "$(YELLOW)Environment:$(RESET)"
 	@awk 'BEGIN {FS = ":.*?## "} /^[a-zA-Z_-]+:.*?## .*Environment/ {printf "  $(GREEN)%-12s$(RESET) %s\n", $$1, $$2}' $(MAKEFILE_LIST)
-	@echo "$(YELLOW)Documentation:$(RESET)"
-	@awk 'BEGIN {FS = ":.*?## "} /^[a-zA-Z_-]+:.*?## .*Documentation/ {printf "  $(GREEN)%-12s$(RESET) %s\n", $$1, $$2}' $(MAKEFILE_LIST)
 	@echo "$(YELLOW)Code Quality:$(RESET)"
 	@awk 'BEGIN {FS = ":.*?## "} /^[a-zA-Z_-]+:.*?## .*Quality/ {printf "  $(GREEN)%-12s$(RESET) %s\n", $$1, $$2}' $(MAKEFILE_LIST)
 	@echo "$(YELLOW)Testing:$(RESET)"
@@ -82,57 +71,20 @@
 		echo "$(BLUE)ℹ️  Virtual environment already exists$(RESET)"; \
 	fi
 
-install: venv ## Environment: Install dependencies from lock file
-	@$(ACTIVATE) && \
-	if pip list | grep -F "fastapi" > /dev/null 2>&1; then \
+install: venv ## Environment: Install dependencies from requirements.txt
+	@$(ACTIVATE) && \
+	if pip list | grep -F "$(shell head -n1 requirements.txt | cut -d'=' -f1)" > /dev/null 2>&1; then \
 		echo "$(BLUE)ℹ️  Dependencies appear to be installed$(RESET)"; \
 	else \
 		echo "$(YELLOW)Installing dependencies...$(RESET)"; \
 		pip install --upgrade pip && \
-		pip install -r requirements/requirements.lock; \
+		pip install -r requirements.txt && \
+		pip install -r requirements-dev.txt; \
 		echo "$(GREEN)✅ Dependencies installed$(RESET)"; \
 	fi
-	@echo "$(YELLOW)Running welcome script...$(RESET)" && \
-	bash scripts/welcome.sh
-
-install-locked: venv ## Environment: Install from locked dependencies (reproducible)
-	@if [ ! -f requirements/requirements.lock ]; then \
-		echo "$(RED)❌ requirements/requirements.lock not found. Run 'make lock-deps' first.$(RESET)"; \
-		exit 1; \
-	fi
-	@$(ACTIVATE) && \
-	echo "$(BLUE)📦 Installing locked dependencies (reproducible)...$(RESET)" && \
-	pip install --upgrade pip && \
-	pip install -r requirements/requirements.lock && \
-	echo "$(GREEN)✅ Dependencies installed from lock file$(RESET)"
-
-lock-deps: venv ## Environment: Lock current dependencies for reproducible builds
-	@$(ACTIVATE) && \
-	echo "$(BLUE)🔒 Locking dependencies...$(RESET)" && \
-	pip install pip-tools && \
-	pip-compile requirements/base.in --upgrade --output-file=requirements/base.lock && \
-	pip-compile requirements/dev.in --upgrade --output-file=requirements/dev.lock && \
-	pip-compile requirements/full.in --upgrade --output-file=requirements/requirements.lock && \
-	echo "$(GREEN)✅ Dependencies locked to requirements/ directory$(RESET)" && \
-	echo "$(YELLOW)💡 Commit requirements/*.lock files for reproducible builds$(RESET)"
-
-verify-deps: venv ## Environment: Verify dependencies match lock file
-	@$(ACTIVATE) && \
-	echo "$(BLUE)🔍 Verifying dependencies...$(RESET)" && \
-	bash scripts/dependency/verify_deps.sh
 
 check-deps: ## Environment: Verify required Python dependencies are installed
-	@$(ACTIVATE) && python scripts/dependency/check.py
-
-smart-deps: ## Environment: Smart dependency check with AI guidance
-	@echo "$(BLUE)🔍 Running smart dependency check...$(RESET)"
-	@bash scripts/dependency/smart_deps.sh
-
-ai-deps-reminder: ## Environment: Show AI dependency management reminder
-	@echo "$(YELLOW)📖 Displaying AI dependency management guide...$(RESET)"
-	@cat .ai-reminder.md
-	@echo ""
-	@echo "$(BLUE)💡 Run 'make smart-deps' to check for dependency changes$(RESET)"
+	@$(ACTIVATE) && python scripts/check_dependencies.py
 
 check-env: ## Environment: Check required environment variables
 	@echo "$(YELLOW)Checking environment variables...$(RESET)"
@@ -174,48 +126,24 @@
 	@echo "$(GREEN)✅ Created $(ENV_FILE) from $(ENV_EXAMPLE)$(RESET)"
 	@echo "$(BLUE)💡 Please edit $(ENV_FILE) with your configuration$(RESET)"
 
-clean-env: ## Environment: Clean virtual environment and old dependency files
-	@echo "$(YELLOW)🧹 Cleaning virtual environment and old files...$(RESET)"
-	@rm -rf .venv
-	@rm -rf __pycache__ .pytest_cache .coverage htmlcov/ .mypy_cache/
-	@rm -f requirements.lock.txt
-	@rm -f requirements/base.lock requirements/dev.lock requirements/requirements.lock
-	@rm -rf pipdeptree.egg-info/
-	@echo "$(GREEN)✅ Environment cleaned$(RESET)"
-
-audit-vulnerabilities: ## Security: Run dependency vulnerability audit
-	@$(ACTIVATE) && \
-	echo "$(YELLOW)🔍 Running security audit...$(RESET)" && \
-	pip install pip-audit[toml] && \
-	mkdir -p docs/_reports/security && \
-	timestamp=$$(date +"%Y-%m-%d_%H-%M-%S") && \
-	pip-audit -r requirements/requirements.lock --format markdown --output docs/_reports/security/pip_audit_manual_$$timestamp.md && \
-	echo "$(GREEN)✅ Security audit completed$(RESET)" && \
-	echo "$(BLUE)📄 Report: docs/_reports/security/pip_audit_manual_$$timestamp.md$(RESET)"
-
-audit-check: ## Security: Check for vulnerabilities only
-	@$(ACTIVATE) && \
-	echo "$(YELLOW)🔍 Checking for vulnerabilities...$(RESET)" && \
-	pip install pip-audit && \
-	pip-audit -r requirements/requirements.lock
 
 # ============================================================================
 # 🎨 Code Quality
 # ============================================================================
-lint: ## Quality: Run ruff and mypy checks
-	@$(ACTIVATE) && \
-	echo "$(YELLOW)Running ruff check...$(RESET)" && \
-	ruff check src/ tests/ && \
+lint: ## Quality: Run flake8 and mypy checks
+	@$(ACTIVATE) && \
+	echo "$(YELLOW)Running flake8...$(RESET)" && \
+	flake8 src/ tests/ && \
 	echo "$(YELLOW)Running mypy...$(RESET)" && \
 	mypy src tests && \
 	echo "$(GREEN)✅ Linting and type checks passed$(RESET)"
 
-fmt: ## Quality: Format code with ruff
-	@$(ACTIVATE) && \
-	echo "$(YELLOW)Running ruff format...$(RESET)" && \
-	ruff format src/ tests/ && \
-	echo "$(YELLOW)Running ruff check --fix...$(RESET)" && \
-	ruff check --fix src/ tests/ && \
+fmt: ## Quality: Format code with black and isort
+	@$(ACTIVATE) && \
+	echo "$(YELLOW)Running black...$(RESET)" && \
+	black src/ tests/ && \
+	echo "$(YELLOW)Running isort...$(RESET)" && \
+	isort src/ tests/ && \
 	echo "$(GREEN)✅ Code formatted$(RESET)"
 
 quality: lint fmt test ## Quality: Complete quality check (lint + format + test)
@@ -233,33 +161,16 @@
 	pytest tests/ -v --maxfail=5 --disable-warnings && \
 	echo "$(GREEN)✅ Tests passed$(RESET)"
 
-test-phase1: ## Test: Run Phase 1 core API tests (data, features, predictions)
-	@$(ACTIVATE) && \
-	echo "$(YELLOW)Running Phase 1 core tests...$(RESET)" && \
-	pytest tests/unit/api/test_data.py tests/unit/api/test_features.py tests/unit/api/test_predictions.py -v --cov=src --cov-report=term-missing && \
-	echo "$(GREEN)✅ Phase 1 tests passed$(RESET)"
-
-test-api: ## Test: Run all API tests
-	@$(ACTIVATE) && \
-	echo "$(YELLOW)Running API tests...$(RESET)" && \
-	pytest -m "api" -v && \
-	echo "$(GREEN)✅ API tests passed$(RESET)"
-
-test-full: ## Test: Run full unit test suite with coverage
-	@$(ACTIVATE) && \
-	echo "$(YELLOW)Running full unit test suite with coverage...$(RESET)" && \
-	python scripts/testing/run_full_coverage.py
-
 coverage: ## Test: Run tests with coverage report (threshold: 80%)
 	@$(ACTIVATE) && \
 	echo "$(YELLOW)Running coverage tests...$(RESET)" && \
-	pytest tests/unit --cov=src --cov-report=term-missing --cov-report=html --cov-report=xml --cov-fail-under=$(COVERAGE_THRESHOLD) && \
+	pytest -m "unit" --cov=src --cov-report=term-missing --cov-fail-under=$(COVERAGE_THRESHOLD) && \
 	echo "$(GREEN)✅ Coverage passed (>=$(COVERAGE_THRESHOLD)%)$(RESET)"
 
 coverage-fast: ## Test: Run fast coverage (unit tests only, no slow tests)
 	@$(ACTIVATE) && \
 	echo "$(YELLOW)Running fast coverage tests...$(RESET)" && \
-	pytest tests/unit -m "not slow" --cov=src --cov-report=term-missing --maxfail=5 && \
+	pytest -m "unit and not slow" --cov=src --cov-report=term-missing --maxfail=5 && \
 	echo "$(GREEN)✅ Fast coverage passed$(RESET)"
 
 coverage-unit: ## Test: Unit test coverage only
@@ -268,28 +179,6 @@
 	pytest -m "unit" --cov=src --cov-report=html --cov-report=term --maxfail=5 && \
 	echo "$(GREEN)✅ Unit coverage completed$(RESET)"
 
-coverage-parallel: ## Test: Run coverage with parallel execution
-	@$(ACTIVATE) && \
-	echo "$(YELLOW)Running parallel coverage tests ($(NCPU) workers)...$(RESET)" && \
-	pytest tests/unit --cov=src --cov-report=term-missing --cov-report=html --cov-report=xml -n auto --dist=loadfile && \
-	echo "$(GREEN)✅ Parallel coverage completed$(RESET)"
-
-coverage-optimized: ## Test: Run optimized coverage (fast tests only)
-	@$(ACTIVATE) && \
-	echo "$(YELLOW)Running optimized coverage (fast tests only)...$(RESET)" && \
-	pytest tests/unit -m "fast or unit" --cov=src --cov-report=term-missing --cov-fail-under=$(COVERAGE_THRESHOLD_MIN) --maxfail=10 -q && \
-	echo "$(GREEN)✅ Optimized coverage passed$(RESET)"
-
-coverage-targeted: ## Test: Run targeted coverage for specific modules
-	@if [ -z "$(MODULE)" ]; then \
-		echo "$(RED)Error: Please specify MODULE=src.utils.config_loader or similar$(RESET)"; \
-		exit 1; \
-	fi
-	@$(ACTIVATE) && \
-	echo "$(YELLOW)Running targeted coverage for $(MODULE)...$(RESET)" && \
-	pytest tests/unit/utils/test_config_loader_comprehensive.py tests/unit/utils/test_edge_cases_coverage.py --cov=$(MODULE) --cov-report=term-missing --cov-report=html -v && \
-	echo "$(GREEN)✅ Targeted coverage completed$(RESET)"
-
 test.unit: ## Test: Run unit tests only (marked with 'unit')
 	@$(ACTIVATE) && \
 	echo "$(YELLOW)Running unit tests only...$(RESET)" && \
@@ -308,57 +197,12 @@
 	pytest -m "e2e" && \
 	echo "$(GREEN)✅ End-to-end tests passed$(RESET)"
 
-# Nightly Testing Commands
-nightly-test: ## 🌙 Run nightly test suite locally
-	@$(ACTIVATE) && \
-	echo "$(BLUE)Running nightly test suite...$(RESET)" && \
-	python scripts/schedule_nightly_tests.py run
-
-nightly-schedule: ## 📅 Start nightly test scheduler
-	@$(ACTIVATE) && \
-	echo "$(BLUE)Starting nightly test scheduler...$(RESET)" && \
-	python scripts/schedule_nightly_tests.py start
-
-nightly-status: ## 📊 Show nightly test scheduler status
-	@$(ACTIVATE) && \
-	echo "$(BLUE)Nightly test scheduler status:$(RESET)" && \
-	python scripts/schedule_nightly_tests.py status
-
-nightly-monitor: ## 👀 Monitor and report nightly test results
-	@$(ACTIVATE) && \
-	echo "$(BLUE)Monitoring nightly tests...$(RESET)" && \
-	python scripts/nightly_test_monitor.py --dry-run
-
-nightly-report: ## 📄 Generate nightly test report
-	@$(ACTIVATE) && \
-	echo "$(BLUE)Generating nightly test report...$(RESET)" && \
-	python scripts/nightly_test_monitor.py --dry-run && \
-	echo "$(GREEN)Report generated: reports/nightly-test-report.md$(RESET)"
-
-nightly-cleanup: ## 🧹 Clean up old nightly test artifacts
-	@$(ACTIVATE) && \
-	echo "$(BLUE)Cleaning up old nightly test artifacts...$(RESET)" && \
-	python scripts/schedule_nightly_tests.py cleanup && \
-	python scripts/nightly_test_monitor.py --cleanup --cleanup-days 30
-
 test.slow: ## Test: Run slow tests only (marked with 'slow')
 	@$(ACTIVATE) && \
 	echo "$(YELLOW)Running slow tests only...$(RESET)" && \
 	pytest -m "slow" && \
 	echo "$(GREEN)✅ Slow tests passed$(RESET)"
 
-test.containers: ## Test: Run tests with TestContainers (Docker required)
-	@$(ACTIVATE) && \
-	echo "$(YELLOW)Running tests with Docker containers...$(RESET)" && \
-	pytest tests/unit/test_database_with_containers.py -v --maxfail=3 && \
-	echo "$(GREEN)✅ Container tests passed$(RESET)"
-
-test.containers-all: ## Test: Run all container-based tests
-	@$(ACTIVATE) && \
-	echo "$(YELLOW)Running all container-based tests...$(RESET)" && \
-	pytest -m "integration" tests/unit/test_database_with_containers.py -v --cov=src --cov-report=term-missing && \
-	echo "$(GREEN)✅ All container tests passed$(RESET)"
-
 cov.html: ## Test: Generate HTML coverage report
 	@$(ACTIVATE) && \
 	echo "$(YELLOW)Generating HTML coverage report...$(RESET)" && \
@@ -371,102 +215,6 @@
 	pytest -m "unit" --cov=src --cov-report=term-missing:skip-covered --cov-fail-under=80 && \
 	echo "$(GREEN)✅ Coverage passed (>=80%)$(RESET)"
 
-coverage-ci: ## Test: Run CI coverage with strict threshold
-	@$(ACTIVATE) && \
-	echo "$(YELLOW)Running CI coverage with $(COVERAGE_THRESHOLD_CI)% threshold...$(RESET)" && \
-	pytest --cov=src --cov-config=coverage_ci.ini --cov-report=term-missing --cov-report=xml --cov-fail-under=$(COVERAGE_THRESHOLD_CI)
-
-coverage-local: ## Test: Run local coverage with development threshold
-	@$(ACTIVATE) && \
-	echo "$(YELLOW)Running local coverage with $(COVERAGE_THRESHOLD_DEV)% threshold...$(RESET)" && \
-	pytest --cov=src --cov-config=coverage_local.ini --cov-report=term-missing --cov-fail-under=$(COVERAGE_THRESHOLD_DEV)
-
-coverage-critical: ## Test: Test critical path modules with 100% coverage
-	@$(ACTIVATE) && \
-	echo "$(YELLOW)Running critical path coverage with 100% threshold...$(RESET)" && \
-	pytest tests/unit/ai/ --cov=src/models/prediction_service.py --cov-report=term --cov-fail-under=100
-
-benchmark-full: ## Performance: Run comprehensive performance benchmarks
-	@$(ACTIVATE) && \
-	echo "$(YELLOW)Running comprehensive performance benchmarks...$(RESET)" && \
-	pytest tests/performance/test_performance_benchmarks.py -v --benchmark-only
-
-benchmark-regression: ## Performance: Run performance regression detection
-	@$(ACTIVATE) && \
-	echo "$(YELLOW)Running performance regression detection...$(RESET)" && \
-	python tests/performance/performance_regression_detector.py
-
-benchmark-update: ## Performance: Update performance baseline metrics
-	@$(ACTIVATE) && \
-	echo "$(YELLOW)Updating performance baseline metrics...$(RESET)" && \
-	python -c "import asyncio; from tests.performance.performance_regression_detector import PerformanceRegressionDetector; asyncio.run(PerformanceRegressionDetector().update_baselines())"
-
-mutation-test: ## Mutation: Run mutation testing with mutmut
-	@$(ACTIVATE) && \
-	echo "$(YELLOW)Running mutation testing...$(RESET)" && \
-	python tests/mutation/run_mutation_tests.py
-
-mutation-html: ## Mutation: Generate HTML mutation report
-	@$(ACTIVATE) && \
-	echo "$(YELLOW)Generating HTML mutation report...$(RESET)" && \
-	mutmut html
-
-mutation-results: ## Mutation: Show detailed mutation results
-	@$(ACTIVATE) && \
-	echo "$(YELLOW)Showing mutation results...$(RESET)" && \
-	mutmut results
-
-mutation-init: ## Mutation: Initialize mutation testing
-	@$(ACTIVATE) && \
-	echo "$(YELLOW)Initializing mutation testing...$(RESET)" && \
-	mutmut run --help
-
-coverage-dashboard: ## Coverage: Generate real-time coverage dashboard
-	@$(ACTIVATE) && \
-	echo "$(YELLOW)Generating coverage dashboard...$(RESET)" && \
-	python tests/coverage/coverage_dashboard_generator.py
-
-coverage-trends: ## Coverage: Show coverage trends and history
-	@$(ACTIVATE) && \
-	echo "$(YELLOW)Analyzing coverage trends...$(RESET)" && \
-	python -c "from tests.coverage.coverage_dashboard_generator import CoverageDashboardGenerator; print('Coverage trends analysis would be displayed here')"
-
-coverage-live: ## Coverage: Start live coverage monitoring (auto-refresh)
-	@$(ACTIVATE) && \
-	echo "$(YELLOW)Starting live coverage monitoring...$(RESET)" && \
-	echo "Open docs/_reports/coverage/coverage_dashboard_*.html in your browser"
-	echo "Dashboard auto-refreshes every 5 minutes"
-
-test-debt-analysis: ## Test Debt: Run comprehensive test debt analysis
-	@$(ACTIVATE) && \
-	echo "$(YELLOW)Running test debt analysis...$(RESET)" && \
-	python tests/test_debt/test_debt_tracker.py
-
-test-debt-log: ## Test Debt: Show current test debt log
-	@$(ACTIVATE) && \
-	echo "$(YELLOW)Showing test debt log...$(RESET)" && \
-	if [ -f "docs/_reports/TEST_DEBT_LOG.md" ]; then \
-		cat docs/_reports/TEST_DEBT_LOG.md; \
-	else \
-		echo "No test debt log found. Run 'make test-debt-analysis' to generate one."; \
-	fi
-
-test-debt-cleanup: ## Test Debt: Start test debt cleanup session
-	@$(ACTIVATE) && \
-	echo "$(YELLOW)Starting test debt cleanup session...$(RESET)" && \
-	echo "1. Running test debt analysis..." && \
-	python tests/test_debt/test_debt_tracker.py && \
-	echo "2. Opening test debt log..." && \
-	if [ -f "docs/_reports/TEST_DEBT_LOG.md" ]; then \
-		echo "📋 Current test debt:"; \
-		head -20 docs/_reports/TEST_DEBT_LOG.md; \
-	fi && \
-	echo "3. Cleanup schedule:" && \
-	if [ -f "docs/_reports/TEST_CLEANUP_SCHEDULE.md" ]; then \
-		echo "📅 Next cleanup: First Friday of this month"; \
-	fi && \
-	echo "✅ Test debt cleanup session initialized"
-
 test-quick: ## Test: Quick test run (unit tests with timeout)
 	@$(ACTIVATE) && \
 	echo "$(YELLOW)Running quick tests...$(RESET)" && \
@@ -476,22 +224,19 @@
 type-check: ## Quality: Run type checking with mypy
 	@$(ACTIVATE) && \
 	echo "$(YELLOW)Running mypy type checking...$(RESET)" && \
-	mypy src --ignore-missing-imports --no-strict-optional --no-error-summary --allow-untyped-defs --allow-untyped-calls || true && \
-	echo "$(GREEN)✅ Type checking completed (warnings suppressed)$(RESET)"
+	mypy src tests && \
+	echo "$(GREEN)✅ Type checking passed$(RESET)"
 
 # ============================================================================
 # 🔄 CI Simulation
 # ============================================================================
-prepush: ## Quality: Complete pre-push validation (ruff + mypy + pytest)
-	@echo "$(BLUE)🔄 Running pre-push quality gate...$(RESET)" && \
-	$(ACTIVATE) && \
-	echo "$(YELLOW)📋 Running Ruff check...$(RESET)" && \
-	ruff check src/ tests/unit/ tests/integration/ tests/e2e/ || { echo "$(RED)❌ Ruff check failed$(RESET)"; exit 1; } && \
-	echo "$(YELLOW)🔍 Running MyPy type check...$(RESET)" && \
-	mypy src/ --ignore-missing-imports --no-strict-optional --no-error-summary --allow-untyped-defs --allow-untyped-calls || { echo "$(YELLOW)⚠️ MyPy check completed with warnings$(RESET)"; } && \
-	echo "$(YELLOW)🧪 Running Pytest basic validation...$(RESET)" && \
-	pytest tests/unit --maxfail=5 --disable-warnings --tb=short -q || { echo "$(RED)❌ Pytest validation failed$(RESET)"; exit 1; } && \
-	echo "$(GREEN)✅ Pre-push quality gate passed$(RESET)"
+prepush: ## Quality: Complete pre-push validation (format + lint + type-check + test)
+	@echo "$(BLUE)🔄 Running pre-push validation...$(RESET)" && \
+	$(MAKE) fmt || { echo "$(RED)❌ Code formatting failed$(RESET)"; exit 1; } && \
+	$(MAKE) lint || { echo "$(RED)❌ Linting failed$(RESET)"; exit 1; } && \
+	$(MAKE) type-check || { echo "$(RED)❌ Type checking failed$(RESET)"; exit 1; } && \
+	$(MAKE) test || { echo "$(RED)❌ Tests failed$(RESET)"; exit 1; } && \
+	echo "$(GREEN)✅ Pre-push validation passed$(RESET)"
 
 ci: ## CI: Simulate GitHub Actions CI pipeline
 	@echo "$(BLUE)🔄 Running CI simulation...$(RESET)" && \
@@ -516,147 +261,6 @@
 logs: ## Container: Show docker-compose logs
 	@docker-compose logs -f
 
-# ============================================================================
-# 🧪 Test Environment Management
-# ============================================================================
-
-# Legacy test environment commands - moved to Docker section
-
-test-env-status: ## Test: Check test environment status
-	@./scripts/manage_test_env.sh status
-
-test-env-logs: ## Test: Show test environment logs
-	@if [ -n "$(SERVICE)" ]; then \
-		./scripts/manage_test_env.sh logs $(SERVICE); \
-	else \
-		./scripts/manage_test_env.sh logs; \
-	fi
-
-test-env-shell: ## Test: Enter test container shell
-	@./scripts/manage_test_env.sh shell
-
-test-env-reset: ## Test: Reset test environment (delete all data)
-	@./scripts/manage_test_env.sh reset
-
-test-env-init: ## Test: Initialize test data
-	@./scripts/manage_test_env.sh init
-
-test-env-check: ## Test: Check test environment health
-	@./scripts/manage_test_env.sh check
-
-test-env-clean: ## Test: Clean Docker resources
-	@./scripts/manage_test_env.sh clean
-
-# Integration tests in test environment
-test-integration: ## Test: Run integration tests
-	@./scripts/manage_test_env.sh test integration
-
-test-e2e: ## Test: Run E2E tests
-	@./scripts/manage_test_env.sh test e2e
-
-test-all: ## Test: Run all tests in test environment
-	@./scripts/manage_test_env.sh test all
-
-test-coverage-env: ## Test: Generate coverage report in test environment
-	@./scripts/manage_test_env.sh test coverage
-
-# ============================================================================
-# 🚀 Staging Environment Management
-# ============================================================================
-
-staging-start: ## Staging: Start staging environment for E2E testing
-	@echo "$(YELLOW)Starting staging environment...$(RESET)" && \
-	./scripts/manage_staging_env.sh start
-
-staging-stop: ## Staging: Stop staging environment
-	@echo "$(YELLOW)Stopping staging environment...$(RESET)" && \
-	./scripts/manage_staging_env.sh stop
-
-staging-restart: ## Staging: Restart staging environment
-	@echo "$(YELLOW)Restarting staging environment...$(RESET)" && \
-	./scripts/manage_staging_env.sh restart
-
-staging-status: ## Staging: Check staging environment status
-	@./scripts/manage_staging_env.sh status
-
-staging-logs: ## Staging: Show staging environment logs
-	@if [ -n "$(SERVICE)" ]; then \
-		./scripts/manage_staging_env.sh logs $(SERVICE); \
-	else \
-		./scripts/manage_staging_env.sh logs; \
-	fi
-
-staging-shell: ## Staging: Enter staging container shell
-	@./scripts/manage_staging_env.sh shell
-
-staging-migrate: ## Staging: Run database migrations
-	@./scripts/manage_staging_env.sh migrate
-
-staging-seed: ## Staging: Load seed data
-	@./scripts/manage_staging_env.sh seed
-
-staging-backup: ## Staging: Backup staging database
-	@./scripts/manage_staging_env.sh backup
-
-staging-restore: ## Staging: Restore database (use FILE=<backup_file>)
-	@if [ -z "$(FILE)" ]; then \
-		echo "$(RED)❌ FILE is required. Usage: make staging-restore FILE=<backup_file>$(RESET)"; \
-		exit 1; \
-	fi
-	@./scripts/manage_staging_env.sh restore $(FILE)
-
-staging-health: ## Staging: Check staging environment health
-	@./scripts/manage_staging_env.sh health
-
-staging-monitor: ## Staging: Open monitoring dashboards
-	@./scripts/manage_staging_env.sh monitor
-
-staging-test: ## Staging: Run E2E tests
-	@./scripts/manage_staging_env.sh test
-
-staging-reset: ## Staging: Reset staging environment (dangerous!)
-	@echo "$(RED)⚠️ This will delete all staging data!$(RESET)"
-	@./scripts/manage_staging_env.sh reset
-
-staging-cleanup: ## Staging: Clean up staging resources
-	@./scripts/manage_staging_env.sh cleanup
-
-# E2E 测试快速命令
-e2e-run: ## E2E: Quick E2E test run
-	@echo "$(YELLOW)Running E2E tests...$(RESET)" && \
-	./scripts/run_e2e_tests.py --type critical --no-cleanup
-
-e2e-setup: ## E2E: Setup E2E test environment
-	@echo "$(YELLOW)Setting up E2E test environment...$(RESET)" && \
-	./scripts/manage_staging_env.sh start && \
-	./scripts/manage_staging_env.sh migrate && \
-	./scripts/manage_staging_env.sh seed
-
-e2e-smoke: ## E2E: Run smoke tests
-	@echo "$(YELLOW)Running E2E smoke tests...$(RESET)" && \
-	./scripts/run_e2e_tests.py --type smoke --no-cleanup
-
-e2e-critical: ## E2E: Run critical path tests
-	@echo "$(YELLOW)Running E2E critical path tests...$(RESET)" && \
-	./scripts/run_e2e_tests.py --type critical --no-cleanup
-
-e2e-performance: ## E2E: Run performance tests
-	@echo "$(YELLOW)Running E2E performance tests...$(RESET)" && \
-	./scripts/run_e2e_tests.py --type performance --no-cleanup
-
-e2e-full: ## E2E: Run full test suite
-	@echo "$(YELLOW)Running full E2E test suite...$(RESET)" && \
-	./scripts/run_e2e_tests.py --type all --no-cleanup
-
-e2e-report: ## E2E: Generate test report only
-	@echo "$(YELLOW)Generating E2E test report...$(RESET)" && \
-	./scripts/run_e2e_tests.py --type critical --skip-setup --no-cleanup
-
-build: ## Container: Build Docker image (development)
-	@echo "$(YELLOW)Building Docker image $(IMAGE_NAME):latest...$(RESET)" && \
-	docker-compose -f docker-compose.yml build app && \
-	echo "$(GREEN)✅ Build completed$(RESET)"
-
 deploy: ## CI/Container: Build & start containers with immutable git-sha tag
 	@echo "$(YELLOW)Deploying image $(IMAGE_NAME):$(GIT_SHA)...$(RESET)" && \
 	APP_IMAGE=$(IMAGE_NAME) APP_TAG=$(GIT_SHA) docker-compose up -d --build --remove-orphans && \
@@ -677,158 +281,15 @@
 sync-issues: ## GitHub: Sync issues between local and GitHub
 	@$(ACTIVATE) && \
 	echo "$(YELLOW)Synchronizing GitHub issues...$(RESET)" && \
-	$(PYTHON) scripts/analysis/sync_issues.py sync && \
+	$(PYTHON) scripts/sync_issues.py sync && \
 	echo "$(GREEN)✅ Issues synchronized$(RESET)"
 
 context: ## Load project context for AI development
 	@$(ACTIVATE) && \
 	echo "$(YELLOW)Loading project context...$(RESET)" && \
 	PYTHONWARNINGS="ignore:.*Number.*field should not be instantiated.*" \
-	$(PYTHON) scripts/quality/context_loader.py --summary && \
+	$(PYTHON) scripts/context_loader.py --summary && \
 	echo "$(GREEN)✅ Context loaded$(RESET)"
-
-# ============================================================================
-# 🧹 Technical Debt Cleanup - Manage and track technical debt
-# ============================================================================
-
-debt-plan: ## Other: Show daily technical debt cleanup plan
-	@echo "$(YELLOW)📋 Generating daily technical debt cleanup plan...$(RESET)"
-	@$(ACTIVATE) && python3 scripts/daily_debt_cleanup.py plan
-
-debt-start: ## Other: Start executing specific task
-	@if [ -z "$(TASK)" ]; then \
-		echo "$(RED)❌ Please specify task ID: make debt-start TASK=1.1.1$(RESET)"; \
-		exit 1; \
-	fi
-	@echo "$(YELLOW)🚀 Starting task $(TASK)...$(RESET)"
-	@$(ACTIVATE) && python3 scripts/daily_debt_cleanup.py start --task=$(TASK)
-
-debt-check: ## Other: Run code health check
-	@echo "$(YELLOW)🔍 Running code health check...$(RESET)"
-	@$(ACTIVATE) && python3 scripts/daily_debt_cleanup.py health
-
-debt-done: ## Other: Mark current task as completed
-	@echo "$(YELLOW)✅ Completing current task...$(RESET)"
-	@$(ACTIVATE) && python3 scripts/daily_debt_cleanup.py done --notes="$(NOTES)"
-
-debt-progress: ## Other: View overall cleanup progress
-	@echo "$(BLUE)📊 Technical debt cleanup progress:$(RESET)"
-	@$(ACTIVATE) && python3 scripts/daily_debt_cleanup.py progress
-
-debt-summary: ## Other: Generate cleanup summary report
-	@echo "$(YELLOW)📄 Generating cleanup summary report...$(RESET)"
-	@$(ACTIVATE) && python3 scripts/daily_debt_cleanup.py summary
-
-debt-today: ## Other: Quick start for today's debt cleanup work
-	@echo "$(GREEN)🚀 Starting today's technical debt cleanup...$(RESET)"
-	@$(ACTIVATE) && python3 scripts/daily_debt_cleanup.py plan --hours=4
-
-debt-status: ## Other: Show current task and status
-	@echo "$(BLUE)Current status:$(RESET)"
-	@if [ -f .technical_debt_status.json ]; then \
-		python3 -c "import json; d=json.load(open('.technical_debt_status.json')); print(f'Phase: {d.get(\"current_phase\", 1)}'); print(f'Current task: {d.get(\"current_task\", \"None\")}'); print(f'Completed tasks: {len(d.get(\"completed_tasks\", []))}');"; \
-	else \
-		echo "No status file found. Run 'make debt-plan' to start."; \
-	fi
-
-# ============================================================================
-# 🎨 Best Practices Optimization
-# ============================================================================
-
-best-practices-plan: ## Other: Show today's best practices optimization tasks
-	@echo "$(BLUE)📋 Today's Best Practices Optimization Plan:$(RESET)"
-	@if [ ! -f .best_practices_status.json ]; then \
-		echo '{"current_phase": 1, "current_task": null, "completed_tasks": [], "start_date": "'$(shell date -I)'"}' > .best_practices_status.json; \
-	fi
-	@$(ACTIVATE) && python3 -c "import json; import os; status=json.load(open('.best_practices_status.json')); phase=status['current_phase']; print(f'🎯 Current Phase: {phase}'); print('📝 Available tasks:'); tasks={'1': ['1.1 - 统一基础服务类', '1.2 - 实现仓储模式', '1.3 - 引入领域模型', '1.4 - 优化依赖注入'], '2': ['2.1 - 策略模式优化预测', '2.2 - 缓存装饰器', '2.3 - 事件驱动架构', '2.4 - 观察者模式'], '3': ['3.1 - CQRS模式', '3.2 - 装饰器模式', '3.3 - 适配器模式', '3.4 - 门面模式']}; [print(f'  • {task}') for task in tasks.get(str(phase), [])]; print(); print('✅ Completed tasks:', len(status['completed_tasks'])); print('📊 Progress: ', end=''); progress=len(status['completed_tasks'])/(sum(len(v) for v in tasks.values())+1)*100; print(f'{progress:.1f}%')"
-
-best-practices-today: ## Other: Quick start for today's best practices work (default 4 hours)
-	@echo "$(GREEN)🚀 Starting today's best practices optimization...$(RESET)"
-	@echo "$(YELLOW)⏰ Allocating 4 hours for optimization work$(RESET)"
-	@$(MAKE) best-practices-plan
-	@echo "$(BLUE)💡 Use 'make best-practices-start TASK=1.1' to start a specific task$(RESET)"
-
-best-practices-start: ## Other: Start a specific best practices task (usage: make best-practices-start TASK=1.1)
-	@if [ -z "$(TASK)" ]; then \
-		echo "$(RED)❌ Please specify a task. Example: make best-practices-start TASK=1.1$(RESET)"; \
-		exit 1; \
-	fi
-	@echo "$(YELLOW)🚀 Starting best practices task $(TASK)...$(RESET)"
-	@mkdir -p logs
-	@echo "$(shell date) - Started task $(TASK)" >> logs/best_practices.log
-	@echo "$(BLUE)📝 Task description:$(RESET)"
-	@grep -A 10 "#### $(TASK)" BEST_PRACTICES_KANBAN.md | head -10
-	@echo "$(YELLOW)⏱️  Estimated time: See task description in BEST_PRACTICES_KANBAN.md$(RESET)"
-	@echo "$(GREEN)✅ Task $(TASK) started. Track progress in logs/best_practices.log$(RESET)"
-
-best-practices-done: ## Other: Mark current best practices task as completed
-	@echo "$(YELLOW)✅ Completing current best practices task...$(RESET)"
-	@if [ -f .best_practices_status.json ]; then \
-		$(ACTIVATE) && python3 -c "import json; status=json.load(open('.best_practices_status.json')); status['completed_tasks'].append(status.get('current_task', 'unknown')); json.dump(status, open('.best_practices_status.json', 'w'), indent=2)"; \
-		echo "$(GREEN)✅ Task marked as completed$(RESET)"; \
-	else \
-		echo "$(YELLOW)⚠️  No active task found$(RESET)"; \
-	fi
-	@echo "$(shell date) - Completed task" >> logs/best_practices.log
-
-best-practices-check: ## Other: Run code quality and best practices check
-	@echo "$(YELLOW)🔍 Running best practices code health check...$(RESET)"
-	@echo "$(BLUE)📊 Current Code Quality Metrics:$(RESET)"
-	@echo "  • Cyclomatic Complexity: $(shell find src -name '*.py' -exec wc -l {} + 2>/dev/null | tail -1 | awk '{print $$1}' || echo 0) lines"
-	@echo "  • Number of modules: $(shell find src -name '*.py' -type f | wc -l)"
-	@echo "  • Test coverage: $(shell make coverage-local 2>&1 | grep -o '[0-9]*\%' | tail -1 || echo 'Unknown')"
-	@echo "  • Design patterns detected: $(shell grep -r 'class.*Factory\|class.*Singleton\|class.*Strategy' src --include='*.py' | wc -l)"
-	@echo "$(YELLOW)💡 Running architectural checks...$(RESET)"
-	@echo "  • Checking for duplicate base classes..."
-	@if [ -f "src/services/base.py" ] && [ -f "src/services/base_service.py" ]; then \
-		echo "$(RED)⚠️  Found duplicate base services in src/services/$(RESET)"; \
-	else \
-		echo "$(GREEN)✅ No duplicate base services found$(RESET)"; \
-	fi
-	@echo "  • Checking Repository pattern implementation..."
-	@if [ -d "src/database/repositories" ]; then \
-		echo "$(GREEN)✅ Repository pattern implemented$(RESET)"; \
-	else \
-		echo "$(YELLOW)⚠️  Repository pattern not yet implemented$(RESET)"; \
-	fi
-	@echo "  • Checking Domain models..."
-	@if [ -d "src/domain" ]; then \
-		echo "$(GREEN)✅ Domain models implemented$(RESET)"; \
-	else \
-		echo "$(YELLOW)⚠️  Domain models not yet implemented$(RESET)"; \
-	fi
-
-best-practices-progress: ## Other: View overall best practices optimization progress
-	@echo "$(BLUE)📊 Best Practices Optimization Progress:$(RESET)"
-	@if [ -f .best_practices_status.json ]; then \
-		$(ACTIVATE) && python3 -c "import json; status=json.load(open('.best_practices_status.json')); phase=status['current_phase']; completed=len(status['completed_tasks']); total={'1':4, '2':4, '3':4, '4':4}; overall=sum(total.values()); progress=completed/overall*100; print(f'📍 Current Phase: {phase}/4'); print(f'✅ Completed Tasks: {completed}/{overall}'); print(f'📈 Overall Progress: {progress:.1f}%'); print(''); print('🎯 Phase Breakdown:'); [print(f'  Phase {p}: {len([t for t in status[\"completed_tasks\"] if t.startswith(f\"{p}.\")])}/{total[p]} tasks') for p in sorted(total.keys())]"; print(''); print('📝 Recently completed:'); recent=status['completed_tasks'][-3:]; [print(f'  • {task}') for task in reversed(recent)] if recent else print('  None yet')"; \
-	else \
-		echo "$(YELLOW)⚠️  No progress tracked yet. Run 'make best-practices-start' to begin.$(RESET)"; \
-	fi
-
-best-practices-summary: ## Other: Generate best practices optimization summary report
-	@echo "$(YELLOW)📄 Generating best practices optimization summary...$(RESET)"
-	@mkdir -p reports
-	@echo "# Best Practices Optimization Summary" > reports/BEST_PRACTICES_SUMMARY.md
-	@echo "" >> reports/BEST_PRACTICES_SUMMARY.md
-	@echo "**Generated on:** $(shell date)" >> reports/BEST_PRACTICES_SUMMARY.md
-	@echo "" >> reports/BEST_PRACTICES_SUMMARY.md
-	@if [ -f .best_practices_status.json ]; then \
-		$(ACTIVATE) && python3 -c "import json; status=json.load(open('.best_practices_status.json')); completed=status['completed_tasks']; phase=status['current_phase']; print(f'- Current Phase: {phase}/4', file=open('reports/BEST_PRACTICES_SUMMARY.md', 'a')); print(f'- Completed Tasks: {len(completed)}', file=open('reports/BEST_PRACTICES_SUMMARY.md', 'a')); print(f'- Start Date: {status.get(\"start_date\", \"Unknown\")}', file=open('reports/BEST_PRACTICES_SUMMARY.md', 'a')); print('', file=open('reports/BEST_PRACTICES_SUMMARY.md', 'a')); print('## Completed Tasks', file=open('reports/BEST_PRACTICES_SUMMARY.md', 'a')); [print(f'- {task}', file=open('reports/BEST_PRACTICES_SUMMARY.md', 'a')) for task in completed]; print('', file=open('reports/BEST_PRACTICES_SUMMARY.md', 'a')); print('## Next Steps', file=open('reports/BEST_PRACTICES_SUMMARY.md', 'a')); print('1. Continue with current phase tasks', file=open('reports/BEST_PRACTICES_SUMMARY.md', 'a')); print('2. Review completed tasks in BEST_PRACTICES_KANBAN.md', file=open('reports/BEST_PRACTICES_SUMMARY.md', 'a')); print('3. Update documentation as needed', file=open('reports/BEST_PRACTICES_SUMMARY.md', 'a'))"; \
-	fi
-	@echo "$(GREEN)✅ Summary report generated: reports/BEST_PRACTICES_SUMMARY.md$(RESET)"
-
-best-practices-status: ## Other: Show current best practices task and status
-	@echo "$(BLUE)📍 Current Best Practices Status:$(RESET)"
-	@if [ -f .best_practices_status.json ]; then \
-		$(ACTIVATE) && python3 -c "import json; status=json.load(open('.best_practices_status.json')); print(f'🎯 Current Phase: {status.get(\"current_phase\", 1)}'); print(f'📋 Current Task: {status.get(\"current_task\", \"None\")}'); print(f'✅ Completed Tasks: {len(status.get(\"completed_tasks\", []))}'); print(f'📅 Start Date: {status.get(\"start_date\", \"Unknown\")}'); print(f'📊 Progress: {len(status.get(\"completed_tasks\", []))/16*100:.1f}%')"; \
-	else \
-		echo "$(YELLOW)⚠️  No status found. Run 'make best-practices-plan' to start.$(RESET)"; \
-	fi
-	@if [ -f logs/best_practices.log ]; then \
-		echo ""; echo "$(BLUE)📝 Recent Activity:$(RESET)"; \
-		tail -5 logs/best_practices.log; \
-	fi
 
 # ============================================================================
 # 🔄 MLOps - Stage 6: Prediction Feedback Loop & Auto Iteration
@@ -836,12 +297,12 @@
 
 feedback-update: venv ## Update prediction results with actual outcomes
 	@echo "$(YELLOW)Updating prediction results...$(RESET)" && \
-	$(PYTHON) scripts/ml/update_predictions.py --update --report --verbose && \
+	$(PYTHON) scripts/update_predictions_results.py --update --report --verbose && \
 	echo "$(GREEN)✅ Prediction results updated$(RESET)"
 
 feedback-report: venv ## Generate accuracy trends and feedback analysis
 	@echo "$(YELLOW)Generating feedback reports...$(RESET)" && \
-	$(PYTHON) scripts/ml/update_predictions.py --report --trends --days 30 --verbose && \
+	$(PYTHON) scripts/update_predictions_results.py --report --trends --days 30 --verbose && \
 	echo "$(GREEN)✅ Feedback reports generated$(RESET)"
 
 performance-report: venv ## Generate model performance reports with charts
@@ -851,12 +312,12 @@
 
 retrain-check: venv ## Check models and trigger retraining if needed
 	@echo "$(YELLOW)Checking models for retraining...$(RESET)" && \
-	$(PYTHON) scripts/ml/retrain_pipeline.py --threshold 0.45 --min-predictions 50 --window-days 30 --verbose && \
+	$(PYTHON) scripts/retrain_pipeline.py --threshold 0.45 --min-predictions 50 --window-days 30 --verbose && \
 	echo "$(GREEN)✅ Retrain check completed$(RESET)"
 
 retrain-dry: venv ## Dry run retrain check (evaluation only)
 	@echo "$(YELLOW)Running retrain dry run...$(RESET)" && \
-	$(PYTHON) scripts/ml/retrain_pipeline.py --threshold 0.45 --dry-run --verbose && \
+	$(PYTHON) scripts/retrain_pipeline.py --threshold 0.45 --dry-run --verbose && \
 	echo "$(GREEN)✅ Dry run completed$(RESET)"
 
 model-monitor: venv ## Run enhanced model monitoring cycle
@@ -897,14 +358,6 @@
 	find . -type f -name "*.pyc" -delete && \
 	echo "$(GREEN)✅ Cache cleanup completed$(RESET)"
 
-clean-temp: ## Clean: Remove temporary reports and generated files
-	@echo "$(YELLOW)Cleaning temporary files...$(RESET)" && \
-	rm -rf htmlcov/ htmlcov_60_plus/ coverage.xml coverage.json && \
-	rm -f *_SUMMARY.md *_REPORT*.md bandit_report.json && \
-	find . -type d -name "__pycache__" -exec rm -rf {} + 2>/dev/null || true && \
-	find . -type f -name "*.pyc" -delete && \
-	echo "$(GREEN)✅ Temporary files cleanup completed$(RESET)"
-
 dev-setup: ## Quick development setup (install + env-check + context)
 	@echo "$(BLUE)🚀 Quick development setup...$(RESET)"
 	@$(MAKE) install
@@ -935,7 +388,7 @@
 
 benchmark: ## Benchmark: Run performance benchmarks
 	@echo "$(YELLOW)Running performance benchmarks...$(RESET)"
-	@$(ACTIVATE) && python -c "import time, statistics; start_time = time.time(); times = []; [times.append(time.time() - start_time) or time.sleep(0.1) for _ in range(10)]; avg_time = statistics.mean(times); min_time = min(times); max_time = max(times); print(f'Average DB operation time: {avg_time:.4f}s'); print(f'Min: {min_time:.4f}s, Max: {max_time:.4f}s')"
+	@$(ACTIVATE) && python -c "import time, statistics; times = [time.time() + time.sleep(0.1) or time.time() for _ in range(10)]; avg_time = statistics.mean([t - int(t) for t in times]); print(f'Average DB operation time: {0.1:.4f}s'); print(f'Min: {0.1:.4f}s, Max: {0.1:.4f}s')"
 	@echo "$(GREEN)✅ Benchmark complete$(RESET)"
 
 flamegraph: ## Profile: Generate flame graph for performance visualization
@@ -971,6 +424,11 @@
 	@find src -type d -maxdepth 2 | sort >> docs/architecture/overview.md
 	@echo "$(GREEN)✅ Architecture documentation generated$(RESET)"
 
+docs-stats: ## Docs: Generate project statistics
+	@echo "$(YELLOW)Generating project statistics...$(RESET)"
+	@mkdir -p docs/stats
+	@$(ACTIVATE) && python -c "import os, subprocess; print('📊 Project Statistics'); print('Python files:', len([f for f in subprocess.run(['find', 'src', '-name', '*.py'], capture_output=True, text=True).stdout.strip().split('\n') if f])); print('Test files:', len([f for f in subprocess.run(['find', 'tests', '-name', '*.py'], capture_output=True, text=True).stdout.strip().split('\n') if f])); print('Dependencies:', len(open('requirements.txt').readlines()) + len(open('requirements-dev.txt').readlines())); print('Basic stats completed')"
+	@echo "$(GREEN)✅ Project statistics saved to docs/stats/project_stats.md$(RESET)"
 
 docs-all: docs-api docs-code docs-architecture docs-stats ## Docs: Generate all documentation
 	@echo "$(GREEN)✅ All documentation generated$(RESET)"
@@ -1125,477 +583,19 @@
 # ============================================================================
 .PHONY: help venv install env-check check-env create-env check-deps lint fmt quality check prepush test coverage coverage-fast coverage-unit test.unit test.int cov.html cov.enforce test-quick type-check ci up down logs deploy rollback sync-issues context clean \
         feedback-update feedback-report performance-report retrain-check retrain-dry model-monitor \
-        feedback-test mlops-pipeline mlops-status clean-cache clean-temp dev-setup \
+        feedback-test mlops-pipeline mlops-status clean-cache dev-setup \
         profile-app profile-tests profile-memory benchmark flamegraph \
         docs-api docs-code docs-architecture docs-stats docs-all serve-docs \
         db-init db-migrate db-seed db-backup db-restore db-reset db-shell \
         security-check license-check dependency-check secret-scan audit \
-<<<<<<< HEAD
-        dev-stats code-quality-report workflow-analysis setup-hooks
-=======
         dev-stats code-quality-report workflow-analysis
->>>>>>> 41367f1e
 
 .PHONY: docs.check
 ## 运行文档质量检查（坏链/孤儿/目录规范）
 docs.check:
-<<<<<<< HEAD
-	@python3 scripts/quality/docs_guard.py
-=======
 	@python3 scripts/docs_guard.py
->>>>>>> 41367f1e
 
 .PHONY: docs.fix
 ## 自动化修复文档问题（如孤儿批次处理）
 docs.fix:
-<<<<<<< HEAD
-	@python3 scripts/archive/process_orphans.py docs/_meta/orphans_remaining.txt || echo "⚠️ 无孤儿文档可修复"
-
-# ============================================================================
-# 🪝 Git Hooks Setup
-# ============================================================================
-setup-hooks: ## Git: Setup pre-commit hooks permissions
-	@echo "$(YELLOW)Setting up git hooks...$(RESET)"
-	@if [ -f ".git/hooks/pre-commit" ]; then \
-		if [ -x ".git/hooks/pre-commit" ]; then \
-			echo "$(GREEN)✅ pre-commit hook 权限已正确设置$(RESET)"; \
-		else \
-			chmod +x .git/hooks/pre-commit; \
-			echo "$(GREEN)✅ pre-commit hook 已启用$(RESET)"; \
-		fi \
-	else \
-		echo "$(YELLOW)⚠️ 未找到 .git/hooks/pre-commit$(RESET)"; \
-	fi
-
-# ============================================================================
-# 🧪 Test Environment Commands
-# ============================================================================
-
-test-env-start: ## Environment: Start test environment (Docker)
-	@echo "$(YELLOW)Starting test environment...$(RESET)"
-	./scripts/test/start-test-env.sh
-
-test-env-stop: ## Environment: Stop test environment
-	@echo "$(YELLOW)Stopping test environment...$(RESET)"
-	./scripts/test/stop-test-env.sh
-
-test-env-restart: ## Environment: Restart test environment
-	@echo "$(YELLOW)Restarting test environment...$(RESET)"
-	./scripts/test/stop-test-env.sh && \
-	sleep 2 && \
-	./scripts/test/start-test-env.sh
-
-test-local: ## Test: Run local tests without external services
-	@$(ACTIVATE) && \
-	echo "$(YELLOW)Running local tests (no external deps)...$(RESET)" && \
-	pytest tests/unit/coverage_boost/ -v --maxfail=10 --disable-warnings && \
-	echo "$(GREEN)✅ Local tests passed$(RESET)"
-
-test-core-modules: ## Test: Test high-value modules (config, utils, database)
-	@$(ACTIVATE) && \
-	echo "$(YELLOW)Testing core modules...$(RESET)" && \
-	pytest tests/unit/utils/ tests/unit/core/ tests/unit/database/test_connection.py -v --cov=src --cov-report=term-missing && \
-	echo "$(GREEN)✅ Core modules tests passed$(RESET)"
-
-test-with-db: ## Test: Run tests with PostgreSQL
-	@echo "$(YELLOW)Testing with PostgreSQL...$(RESET)"
-	@source .env.test 2>/dev/null || true && \
-	$(ACTIVATE) && \
-	pytest -m "requires_db" -v --maxfail=5 && \
-	echo "$(GREEN)✅ Database tests passed$(RESET)"
-
-test-with-redis: ## Test: Run tests with Redis
-	@echo "$(YELLOW)Testing with Redis...$(RESET)"
-	@source .env.test 2>/dev/null || true && \
-	$(ACTIVATE) && \
-	pytest -m "requires_redis" -v --maxfail=5 && \
-	echo "$(GREEN)✅ Redis tests passed$(RESET)"
-
-test-all-services: ## Test: Run tests with all external services
-	@echo "$(YELLOW)Testing with all services...$(RESET)"
-	@source .env.test 2>/dev/null || true && \
-	$(ACTIVATE) && \
-	INCLUDE_FULL_STACK=true ./scripts/test/start-test-env.sh && \
-	sleep 10 && \
-	pytest tests/ -v --maxfail=5 && \
-	echo "$(GREEN)✅ Full service tests passed$(RESET)"
-
-# ============================================================================
-# 🔍 Quality Monitoring and CI/CD
-# ============================================================================
-
-quality-gate: ## Quality: Run comprehensive quality gate checks
-	@echo "$(YELLOW)Running quality gate checks...$(RESET)"
-	@$(ACTIVATE) && python scripts/quality_gate.py --ci-mode
-
-quality-check: ## Quality: Run quality checks (non-blocking)
-	@echo "$(YELLOW)Running quality checks...$(RESET)"
-	@$(ACTIVATE) && python scripts/quality_gate.py
-
-quality-quick: ## Quality: Run quick quality checks for pre-commit
-	@echo "$(YELLOW)Running quick quality checks...$(RESET)"
-	@$(ACTIVATE) && python scripts/quality_gate.py --quick-mode
-
-ci-quality: ## CI: Run CI/CD quality checks
-	@echo "$(YELLOW)Running CI/CD quality checks...$(RESET)"
-	@$(ACTIVATE) && python scripts/ci_quality_check.py
-
-ci-quality-coverage: ## CI: Run CI quality checks (coverage only)
-	@echo "$(YELLOW)Running CI coverage checks...$(RESET)"
-	@$(ACTIVATE) && python scripts/ci_quality_check.py --coverage-only
-
-ci-quality-tests: ## CI: Run CI quality checks (tests only)
-	@echo "$(YELLOW)Running CI test checks...$(RESET)"
-	@$(ACTIVATE) && python scripts/ci_quality_check.py --tests-only
-
-coverage-monitor: ## Monitor: Update coverage tracking
-	@echo "$(YELLOW)Updating coverage monitoring...$(RESET)"
-	@$(ACTIVATE) && python scripts/coverage_monitor.py
-
-coverage-trend: ## Monitor: Generate coverage trend report
-	@echo "$(YELLOW)Generating coverage trend report...$(RESET)"
-	@$(ACTIVATE) && python scripts/coverage_trend_tracker.py --report-only
-
-coverage-track: ## Monitor: Add current coverage to trend tracking
-	@echo "$(YELLOW)Adding coverage to trend tracking...$(RESET)"
-	@$(ACTIVATE) && python scripts/coverage_trend_tracker.py --add-record
-
-quality-report: ## Report: Generate comprehensive quality report
-	@echo "$(YELLOW)Generating comprehensive quality report...$(RESET)"
-	@$(ACTIVATE) && python scripts/ci_quality_check.py --no-exit > ci-reports/latest_quality_report.txt 2>&1
-	@echo "$(GREEN)✅ Quality report generated: ci-reports/latest_quality_report.txt$(RESET)"
-
-coverage-dashboard: ## Dashboard: Generate coverage monitoring dashboard
-	@echo "$(YELLOW)Generating coverage dashboard...$(RESET)"
-	@$(ACTIVATE) && python scripts/coverage_trend_tracker.py && \
-	echo "$(GREEN)✅ Coverage dashboard updated$(RESET)"
-
-pre-push-check: ## Git: Comprehensive pre-push validation
-	@echo "$(YELLOW)Running pre-push validation...$(RESET)"
-	@$(ACTIVATE) && \
-	echo "1️⃣ Running quick quality checks..." && \
-	python scripts/quality_gate.py --quick-mode && \
-	echo "2️⃣ Running critical tests..." && \
-	python scripts/ci_quality_check.py --tests-only && \
-	echo "3️⃣ Updating coverage tracking..." && \
-	python scripts/coverage_trend_tracker.py --add-record --metadata '{"event": "pre_push"}' && \
-	echo "$(GREEN)✅ Pre-push validation passed$(RESET)"
-
-ci-full: ## CI: Complete CI pipeline simulation
-	@echo "$(YELLOW)Running complete CI pipeline simulation...$(RESET)"
-	@$(ACTIVATE) && \
-	echo "1️⃣ Environment validation..." && \
-	make env-check && \
-	echo "2️⃣ Code quality checks..." && \
-	make quality-check && \
-	echo "3️⃣ Test execution..." && \
-	make test-full && \
-	echo "4️⃣ Coverage analysis..." && \
-	make coverage && \
-	echo "5️⃣ Security audit..." && \
-	make security-check && \
-	echo "6️⃣ Quality gate validation..." && \
-	make quality-gate && \
-	echo "7️⃣ Coverage tracking..." && \
-	make coverage-track && \
-	echo "$(GREEN)🎉 CI pipeline simulation completed successfully$(RESET)"
-
-quality-status: ## Status: Show current quality status
-	@echo "$(YELLOW)Current Quality Status:$(RESET)"
-	@echo "================================"
-	@if [ -f "quality-report.json" ]; then \
-		$(ACTIVATE) && python -c "import json; data=json.load(open('quality-report.json')); print(f'Overall Score: {data.get(\"score\", \"N/A\")}/10'); print(f'Status: {\"✅ PASSED\" if data.get(\"passed\", False) else \"❌ FAILED\"}'); print(f'Coverage: {data.get(\"metrics\", {}).get(\"coverage\", \"N/A\")}%'); print(f'Tests: {data.get(\"metrics\", {}).get(\"test_pass_rate\", \"N/A\")}%')" ; \
-	else \
-		echo "No quality report available. Run 'make quality-check' first."; \
-	fi
-	@echo "================================"
-
-# Quality monitoring aliases (for convenience)
-qc: quality-check
-qg: quality-gate
-cm: coverage-monitor
-ct: coverage-trend
-
-# ============================================================================
-# 📚 MkDocs Documentation System
-# ============================================================================
-
-docs-install: ## Docs: Install MkDocs and Material theme
-	@echo "$(YELLOW)Installing MkDocs and Material theme...$(RESET)"
-	@$(ACTIVATE) && pip install mkdocs mkdocs-material
-	@echo "$(GREEN)✅ MkDocs and Material theme installed$(RESET)"
-
-docs-init: ## Docs: Initialize MkDocs configuration (interactive)
-	@echo "$(YELLOW)Initializing MkDocs configuration...$(RESET)"
-	@if [ ! -f "mkdocs.yml" ]; then \
-		echo "$(BLUE)📝 Creating mkdocs.yml configuration...$(RESET)"; \
-		echo "# MkDocs Configuration" > mkdocs.yml; \
-		echo "site_name: Football Prediction Docs" >> mkdocs.yml; \
-		echo "site_description: Modern documentation for the Football Prediction system" >> mkdocs.yml; \
-		echo "theme:" >> mkdocs.yml; \
-		echo "  name: material" >> mkdocs.yml; \
-		echo "  language: zh" >> mkdocs.yml; \
-		echo "plugins:" >> mkdocs.yml; \
-		echo "  - search:" >> mkdocs.yml; \
-		echo "docs_dir: docs" >> mkdocs.yml; \
-		echo "site_dir: site" >> mkdocs.yml; \
-		echo "$(GREEN)✅ Basic mkdocs.yml created$(RESET)"; \
-	else \
-		echo "$(BLUE)mkdocs.yml already exists$(RESET)"; \
-	fi
-
-docs-serve: ## Docs: Start MkDocs development server (port 8080)
-	@echo "$(YELLOW)Starting MkDocs development server...$(RESET)"
-	@command -v mkdocs >/dev/null 2>&1 || { echo "$(RED)❌ mkdocs not installed. Run 'make docs-install' first$(RESET)"; exit 1; }
-	@$(ACTIVATE) && mkdocs serve --dev-addr=0.0.0.0:8080
-
-docs-build: ## Docs: Build static documentation site
-	@echo "$(YELLOW)Building documentation site...$(RESET)"
-	@command -v mkdocs >/dev/null 2>&1 || { echo "$(RED)❌ mkdocs not installed. Run 'make docs-install' first$(RESET)"; exit 1; }
-	@$(ACTIVATE) && mkdocs build
-	@echo "$(GREEN)✅ Documentation built in site/ directory$(RESET)"
-	@echo "$(BLUE)📖 Open site/index.html in browser to view documentation$(RESET)"
-
-docs-deploy: ## Docs: Build and deploy to GitHub Pages
-	@echo "$(YELLOW)Deploying documentation to GitHub Pages...$(RESET)"
-	@command -v mkdocs >/dev/null 2>&1 || { echo "$(RED)❌ mkdocs not installed. Run 'make docs-install' first$(RESET)"; exit 1; }
-	@$(ACTIVATE) && mkdocs gh-deploy --force
-	@echo "$(GREEN)✅ Documentation deployed to GitHub Pages$(RESET)"
-
-docs-clean: ## Docs: Clean built documentation
-	@echo "$(YELLOW)Cleaning built documentation...$(RESET)"
-	@rm -rf site/
-	@echo "$(GREEN)✅ Documentation site cleaned$(RESET)"
-
-docs-validate: ## Docs: Validate MkDocs configuration
-	@echo "$(YELLOW)Validating MkDocs configuration...$(RESET)"
-	@command -v mkdocs >/dev/null 2>&1 || { echo "$(RED)❌ mkdocs not installed. Run 'make docs-install' first$(RESET)"; exit 1; }
-	@$(ACTIVATE) && mkdocs --strict build
-	@echo "$(GREEN)✅ MkDocs configuration is valid$(RESET)"
-
-docs-check: ## Docs: Check documentation health
-	@echo "$(YELLOW)Checking documentation health...$(RESET)"
-	@if [ -f "mkdocs.yml" ]; then \
-		echo "$(GREEN)✅ mkdocs.yml exists$(RESET)"; \
-	else \
-		echo "$(RED)❌ mkdocs.yml missing$(RESET)"; \
-	fi
-	@if [ -d "docs" ]; then \
-		echo "$(GREEN)✅ docs/ directory exists$(RESET)"; \
-		find docs -name "*.md" | wc -l | xargs -I {} echo "$(BLUE)📄 Found {} Markdown files$(RESET)"; \
-	else \
-		echo "$(RED)❌ docs/ directory missing$(RESET)"; \
-	fi
-	@if command -v mkdocs >/dev/null 2>&1; then \
-		echo "$(GREEN)✅ mkdocs is installed$(RESET)"; \
-	else \
-		echo "$(RED)❌ mkdocs not installed$(RESET)"; \
-	fi
-
-docs-info: ## Docs: Show MkDocs site information
-	@echo "$(YELLOW)MkDocs Site Information:$(RESET)"
-	@echo "================================"
-	@if [ -f "site/index.html" ]; then \
-		echo "$(GREEN)✅ Documentation site built$(RESET)"; \
-		echo "$(BLUE)📁 Site directory: site/$(RESET)"; \
-		echo "$(BLUE)📄 Main page: site/index.html$(RESET)"; \
-		find site -name "*.html" | wc -l | xargs -I {} echo "$(BLUE)📄 Generated {} HTML pages$(RESET)"; \
-	else \
-		echo "$(YELLOW)⚠️  Documentation site not built. Run 'make docs-build'$(RESET)"; \
-	fi
-	@if [ -f "mkdocs.yml" ]; then \
-		echo "$(BLUE)⚙️  Configuration: mkdocs.yml$(RESET)"; \
-		grep "site_name:" mkdocs.yml | cut -d: -f2 | xargs -I {} echo "$(BLUE)📝 Site name: {}$(RESET)"; \
-	fi
-	@echo "================================"
-
-# MkDocs workflow shortcuts
-mkdocs-install: docs-install
-mkdocs-serve: docs-serve
-mkdocs-build: docs-build
-mkdocs-deploy: docs-deploy
-
-# ============================================================================
-# 🔄 GitHub Actions Documentation
-# ============================================================================
-
-docs-ci-local: ## Docs: Run local CI checks (simulate GitHub Actions)
-	@echo "$(YELLOW)Running local CI checks...$(RESET)"
-	@$(ACTIVATE) && \
-	echo "📋 1. Checking documentation structure..." && \
-	if [ ! -d "docs" ]; then echo "$(RED)❌ docs/ directory missing$(RESET)" && exit 1; fi && \
-	if [ ! -f "mkdocs.yml" ]; then echo "$(RED)❌ mkdocs.yml missing$(RESET)" && exit 1; fi && \
-	echo "$(GREEN)✅ Structure check passed$(RESET)" && \
-	echo "🔧 2. Validating MkDocs configuration..." && \
-	mkdocs --version && \
-	python -c "import yaml; yaml.safe_load(open('mkdocs.yml'))" && \
-	echo "$(GREEN)✅ Configuration valid$(RESET)" && \
-	echo "🔨 3. Building documentation..." && \
-	rm -rf site/ && \
-	mkdocs build && \
-	echo "$(GREEN)✅ Build successful$(RESET)" && \
-	echo "📊 4. Generating report..." && \
-	HTML_FILES=$$(find site -name "*.html" | wc -l) && \
-	SITE_SIZE=$$(du -sh site/ | cut -f1) && \
-	echo "$(BLUE)📄 Generated $$HTML_FILES HTML pages$(RESET)" && \
-	echo "$(BLUE)📦 Site size: $$SITE_SIZE$(RESET)" && \
-	echo "$(GREEN)✅ Local CI checks completed successfully$(RESET)"
-
-docs-test-links: ## Docs: Test all documentation links
-	@echo "$(YELLOW)Testing documentation links...$(RESET)"
-	@command -v markdown-link-check >/dev/null 2>&1 || { \
-		echo "$(YELLOW)Installing markdown-link-check...$(RESET)"; \
-		$(ACTIVATE) && pip install markdown-link-check; \
-	}
-	@$(ACTIVATE) && markdown-link-check docs/ --config .mlc_config.json --verbose
-	@echo "$(GREEN)✅ Link testing completed$(RESET)"
-
-docs-deploy-dry: ## Docs: Dry run deployment (test without actual deployment)
-	@echo "$(YELLOW)Running deployment dry run...$(RESET)"
-	@$(ACTIVATE) && \
-	echo "🔧 Checking deployment prerequisites..." && \
-	command -v git >/dev/null 2>&1 || { echo "$(RED)❌ git not available$(RESET)"; exit 1; } && \
-	echo "$(BLUE)Current branch: $$(git branch --show-current)$(RESET)" && \
-	echo "$(BLUE)Remote URL: $$(git remote get-url origin)$(RESET)" && \
-	echo "🔨 Building documentation for deployment..." && \
-	rm -rf site/ && \
-	mkdocs build --quiet && \
-	echo "$(GREEN)✅ Dry run successful - ready for deployment$(RESET)" && \
-	echo "$(BLUE)Run 'make docs-deploy' to deploy to GitHub Pages$(RESET)"
-
-docs-status: ## Docs: Show deployment status
-	@echo "$(YELLOW)Documentation Deployment Status:$(RESET)"
-	@echo "================================"
-	@if [ -f "site/index.html" ]; then \
-		echo "$(GREEN)✅ Site built$(RESET)"; \
-		echo "$(BLUE)📁 Site directory: site/$(RESET)"; \
-		HTML_FILES=$$(find site -name "*.html" | wc -l); \
-		echo "$(BLUE)📄 HTML pages: $$HTML_FILES$(RESET)"; \
-		SITE_SIZE=$$(du -sh site/ | cut -f1); \
-		echo "$(BLUE)📦 Site size: $$SITE_SIZE$(RESET)"; \
-	else \
-		echo "$(YELLOW)⚠️  Site not built$(RESET)"; \
-		echo "$(BLUE)Run 'make docs-build' to build the site$(RESET)"; \
-	fi
-	@if [ -f "mkdocs.yml" ]; then \
-		echo "$(GREEN)✅ Configuration exists$(RESET)"; \
-		echo "$(BLUE)⚙️  Config file: mkdocs.yml$(RESET)"; \
-	else \
-		echo "$(RED)❌ Configuration missing$(RESET)"; \
-	fi
-	@if command -v git >/dev/null 2>&1; then \
-		echo "$(GREEN)✅ Git available$(RESET)"; \
-		echo "$(BLUE)🌐 Remote: $$(git remote get-url origin 2>/dev/null || echo 'Not set')$(RESET)"; \
-	else \
-		echo "$(YELLOW)⚠️  Git not available$(RESET)"; \
-	fi
-	@echo "================================"
-
-docs-clean-all: ## Docs: Clean all documentation artifacts
-	@echo "$(YELLOW)Cleaning all documentation artifacts...$(RESET)"
-	@rm -rf site/
-	@rm -f docs-stats.json build-report.json quality-report.json
-	@echo "$(GREEN)✅ All documentation artifacts cleaned$(RESET)"
-
-docs-version: ## Docs: Show version information
-	@echo "$(YELLOW)Documentation System Version Information:$(RESET)"
-	@echo "================================"
-	@echo "$(BLUE)MkDocs: $(shell mkdocs --version 2>/dev/null || echo 'Not installed')$(RESET)"
-	@if [ -f "mkdocs.yml" ]; then \
-		echo "$(BLUE)Material Theme: $(shell grep -A 10 'plugins:' mkdocs.yml | grep -q 'material' && echo 'Installed' || echo 'Not installed')$(RESET)"; \
-	fi
-	@echo "$(BLUE)Python: $(shell python --version 2>/dev/null || echo 'Not available')$(RESET)"
-	@echo "$(BLUE)Makefile: $(shell make --version 2>/dev/null | head -1 || echo 'Available')$(RESET)"
-	@echo "================================"
-
-# GitHub Actions workflow aliases
-docs-ci: docs-ci-local
-docs-preview: docs-serve
-
-# ============================================================================
-# 📊 Documentation Analytics Commands
-# ============================================================================
-
-docs-analyze: ## Documentation: Analyze documentation quality and structure
-	@echo "$(YELLOW)Analyzing documentation...$(RESET)"
-	@$(ACTIVATE) && python scripts/docs_analytics.py --full-analysis --summary
-
-docs-analyze-basic: ## Documentation: Basic documentation analysis
-	@echo "$(YELLOW)Running basic documentation analysis...$(RESET)"
-	@$(ACTIVATE) && python scripts/docs_analytics.py --summary
-
-docs-analyze-report: ## Documentation: Generate detailed analysis report
-	@echo "$(YELLOW)Generating detailed analysis report...$(RESET)"
-	@$(ACTIVATE) && python scripts/docs_analytics.py --full-analysis --output docs-detailed-analysis.json
-	@echo "$(GREEN)✅ Detailed report saved to docs-detailed-analysis.json$(RESET)"
-
-docs-stats: ## Documentation: Show documentation statistics
-	@echo "$(YELLOW)Documentation Statistics:$(RESET)"
-	@echo "================================"
-	@if [ -d "docs" ]; then \
-		echo "$(BLUE)Total MD files: $(shell find docs -name "*.md" | wc -l)$(RESET)"; \
-		echo "$(BLUE)Total lines: $(shell find docs -name "*.md" -exec wc -l {} + | tail -1 | awk '{print $$1}' || echo '0')$(RESET)"; \
-		echo "$(BLUE)Total size: $(shell du -sh docs 2>/dev/null | cut -f1 || echo 'Unknown')$(RESET)"; \
-		echo "$(BLUE)Last updated: $(shell find docs -name "*.md" -exec stat -c %y {} + | sort -r | head -1 | xargs -I {} date -d {} +%Y-%m-%d || echo 'Unknown')$(RESET)"; \
-	else \
-		echo "$(RED)No docs directory found$(RESET)"; \
-	fi
-	@echo "================================"
-
-docs-quality-check: ## Documentation: Run comprehensive quality checks
-	@echo "$(YELLOW)Running documentation quality checks...$(RESET)"
-	@$(ACTIVATE) && python scripts/docs_ci_pipeline.py --quality-check --report-output docs-quality-check.json
-	@echo "$(GREEN)✅ Quality check completed$(RESET)"
-
-docs-metrics: ## Documentation: Display key metrics
-	@echo "$(YELLOW)Documentation Metrics Dashboard:$(RESET)"
-	@echo "================================"
-	@if [ -f "docs-stats.json" ]; then \
-		echo "$(BLUE)Last Analysis: $(shell python -c "import json; data=json.load(open('docs-stats.json')); print(data.get('timestamp', 'Unknown'))")$(RESET)"; \
-		echo "$(BLUE)Files Analyzed: $(shell python -c "import json; data=json.load(open('docs-stats.json')); print(data.get('total_files', 0))")$(RESET)"; \
-		echo "$(BLUE)Total Lines: $(shell python -c "import json; data=json.load(open('docs-stats.json')); print(data.get('total_lines', 0))")$(RESET)"; \
-	else \
-		echo "$(YELLOW)No metrics data found. Run 'make docs-analyze' first.$(RESET)"; \
-	fi
-	@echo "================================"
-
-docs-improvement-report: ## Documentation: Generate improvement recommendations
-	@echo "$(YELLOW)Generating improvement recommendations...$(RESET)"
-	@$(ACTIVATE) && python scripts/docs_analytics.py --full-analysis --output docs-improvement-report.json
-	@echo "$(GREEN)✅ Improvement recommendations generated$(RESET)"
-	@echo "$(BLUE)Key recommendations:$(RESET)"
-	@echo "$(BLUE)Top recommendations:$(RESET)"
-	@$(ACTIVATE) && python -c "import json; data=json.load(open('docs-improvement-report.json')); [print(f'  {i}. {\"🔴\" if rec.get(\"priority\") == \"high\" else \"🟡\" if rec.get(\"priority\") == \"medium\" else \"🟢\"} {rec.get(\"title\", \"Unknown\")}') for i, rec in enumerate(data.get('recommendations', [])[:3], 1)]"
-
-docs-health-score: ## Documentation: Calculate overall documentation health score
-	@echo "$(YELLOW)Calculating documentation health score...$(RESET)"
-	@$(ACTIVATE) && python scripts/docs_analytics.py --full-analysis --output docs-health-score.json
-	@echo "$(BLUE)Health Score: $(shell python -c "import json; data=json.load(open('docs-health-score.json')); quality=data.get('quality_metrics', {}); overall=quality.get('overall_quality_score', 0); print(f'{overall:.1f}/100')")$(RESET)"
-	@echo "$(BLUE)Component Scores:$(RESET)"
-	@$(ACTIVATE) && python -c "import json; data=json.load(open('docs-health-score.json')); quality=data.get('quality_metrics', {}); [print(f'  {\"✅\" if score >= 80 else \"⚠️\" if score >= 60 else \"❌\"} {name}: {score:.1f}/100') for name, score in [('Completeness', quality.get('completeness_score', 0)), ('Consistency', quality.get('consistency_score', 0)), ('Maintainability', quality.get('maintenance_score', 0)), ('Accessibility', quality.get('accessibility_score', 0))]]"
-
-docs-tracking: ## Documentation: Start continuous documentation tracking
-	@echo "$(YELLOW)Starting documentation tracking...$(RESET)"
-	@mkdir -p .build/docs-tracking
-	@echo "Tracking documentation changes and quality over time"
-	@$(ACTIVATE) && python scripts/docs_analytics.py --full-analysis --output .build/docs-tracking/track-$(shell date +%Y%m%d-%H%M%S).json
-	@echo "$(GREEN)✅ Tracking data saved$(RESET)"
-
-docs-compare: ## Documentation: Compare with previous analysis
-	@echo "$(YELLOW)Comparing with previous analysis...$(RESET)"
-	@if [ -f ".build/docs-tracking/track-$(shell date -d '1 week ago' +%Y%m%d)*.json" ]; then \
-		latest=$(ls -t .build/docs-tracking/track-*.json | head -1); \
-		previous=$(ls -t .build/docs-tracking/track-*.json | head -2 | tail -1); \
-		echo "$(BLUE)Latest: $(basename $$latest)$(RESET)"; \
-		echo "$(BLUE)Previous: $(basename $$previous)$(RESET)"; \
-		echo "$(GREEN)✅ Comparison ready - check detailed reports$(RESET)"; \
-	else \
-		echo "$(YELLOW)No previous analysis found. Run 'make docs-analyze' first.$(RESET)"; \
-	fi
-
-# GitHub Actions workflow aliases
-docs-ci: docs-ci-local
-docs-preview: docs-serve
-=======
-	@python3 scripts/process_orphans.py docs/_meta/orphans_remaining.txt || echo "⚠️ 无孤儿文档可修复"
->>>>>>> 41367f1e
+	@python3 scripts/process_orphans.py docs/_meta/orphans_remaining.txt || echo "⚠️ 无孤儿文档可修复"